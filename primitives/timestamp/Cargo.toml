--- conflicted
+++ resolved
@@ -12,19 +12,11 @@
 targets = ["x86_64-unknown-linux-gnu"]
 
 [dependencies]
-<<<<<<< HEAD
-sp-api = { version = "2.0.0-rc3", default-features = false, path = "../api" }
-sp-std = { version = "2.0.0-rc3", default-features = false, path = "../std" }
-sp-runtime = { version = "2.0.0-rc3", default-features = false, path = "../runtime" }
-codec = { package = "parity-scale-codec", version = "1.3.1", default-features = false, features = ["derive"] }
-sp-inherents = { version = "2.0.0-rc3", default-features = false, path = "../inherents" }
-=======
 sp-api = { version = "2.0.0-rc4", default-features = false, path = "../api" }
 sp-std = { version = "2.0.0-rc4", default-features = false, path = "../std" }
 sp-runtime = { version = "2.0.0-rc4", default-features = false, path = "../runtime" }
 codec = { package = "parity-scale-codec", version = "1.3.1", default-features = false, features = ["derive"] }
 sp-inherents = { version = "2.0.0-rc4", default-features = false, path = "../inherents" }
->>>>>>> 60e3a693
 impl-trait-for-tuples = "0.1.3"
 wasm-timer = { version = "0.2", optional = true }
 
