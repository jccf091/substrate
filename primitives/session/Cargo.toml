--- conflicted
+++ resolved
@@ -13,19 +13,11 @@
 
 [dependencies]
 codec = { package = "parity-scale-codec", version = "1.3.1", default-features = false, features = ["derive"] }
-<<<<<<< HEAD
-sp-api = { version = "2.0.0-rc3", default-features = false, path = "../api" }
-sp-core = { version = "2.0.0-rc3", default-features = false, path = "../core" }
-sp-std = { version = "2.0.0-rc3", default-features = false, path = "../std" }
-sp-staking = { version = "2.0.0-rc3", default-features = false, path = "../staking" }
-sp-runtime = { version = "2.0.0-rc3", optional = true, path = "../runtime" }
-=======
 sp-api = { version = "2.0.0-rc4", default-features = false, path = "../api" }
 sp-core = { version = "2.0.0-rc4", default-features = false, path = "../core" }
 sp-std = { version = "2.0.0-rc4", default-features = false, path = "../std" }
 sp-staking = { version = "2.0.0-rc4", default-features = false, path = "../staking" }
 sp-runtime = { version = "2.0.0-rc4", optional = true, path = "../runtime" }
->>>>>>> 60e3a693
 
 [features]
 default = [ "std" ]
