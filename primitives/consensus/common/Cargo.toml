[package]
name = "sp-consensus"
version = "0.8.0-rc4"
authors = ["Parity Technologies <admin@parity.io>"]
edition = "2018"
license = "Apache-2.0"
homepage = "https://substrate.dev"
repository = "https://github.com/paritytech/substrate/"
description = "Common utilities for building and using consensus engines in substrate."
documentation = "https://docs.rs/sp-consensus/"

[package.metadata.docs.rs]
targets = ["x86_64-unknown-linux-gnu"]


[dependencies]
derive_more = "0.99.2"
libp2p = { version = "0.21.1", default-features = false }
log = "0.4.8"
sp-core = { path= "../../core", version = "2.0.0-rc4"}
sp-inherents = { version = "2.0.0-rc4", path = "../../inherents" }
sp-state-machine = { version = "0.8.0-rc4", path = "../../../primitives/state-machine" }
futures = { version = "0.3.1", features = ["thread-pool"] }
futures-timer = "3.0.1"
<<<<<<< HEAD
sp-std = { version = "2.0.0-rc3", path = "../../std" }
sp-version = { version = "2.0.0-rc3", path = "../../version" }
sp-runtime = { version = "2.0.0-rc3", path = "../../runtime" }
sp-utils = { version = "2.0.0-rc3", path = "../../utils" }
codec = { package = "parity-scale-codec", version = "1.3.1", features = ["derive"] }
parking_lot = "0.10.0"
serde = { version = "1.0", features = ["derive"] }
prometheus-endpoint = { package = "substrate-prometheus-endpoint", path = "../../../utils/prometheus", version = "0.8.0-rc3"}
=======
sp-std = { version = "2.0.0-rc4", path = "../../std" }
sp-version = { version = "2.0.0-rc4", path = "../../version" }
sp-runtime = { version = "2.0.0-rc4", path = "../../runtime" }
sp-utils = { version = "2.0.0-rc4", path = "../../utils" }
sp-trie = { version = "2.0.0-rc4", path = "../../trie" }
codec = { package = "parity-scale-codec", version = "1.3.1", features = ["derive"] }
parking_lot = "0.10.0"
serde = { version = "1.0", features = ["derive"] }
prometheus-endpoint = { package = "substrate-prometheus-endpoint", path = "../../../utils/prometheus", version = "0.8.0-rc4"}
>>>>>>> 60e3a693
wasm-timer = "0.2.4"

[dev-dependencies]
sp-test-primitives = { version = "2.0.0-rc4", path = "../../test-primitives" }

[features]
default = []<|MERGE_RESOLUTION|>--- conflicted
+++ resolved
@@ -22,16 +22,6 @@
 sp-state-machine = { version = "0.8.0-rc4", path = "../../../primitives/state-machine" }
 futures = { version = "0.3.1", features = ["thread-pool"] }
 futures-timer = "3.0.1"
-<<<<<<< HEAD
-sp-std = { version = "2.0.0-rc3", path = "../../std" }
-sp-version = { version = "2.0.0-rc3", path = "../../version" }
-sp-runtime = { version = "2.0.0-rc3", path = "../../runtime" }
-sp-utils = { version = "2.0.0-rc3", path = "../../utils" }
-codec = { package = "parity-scale-codec", version = "1.3.1", features = ["derive"] }
-parking_lot = "0.10.0"
-serde = { version = "1.0", features = ["derive"] }
-prometheus-endpoint = { package = "substrate-prometheus-endpoint", path = "../../../utils/prometheus", version = "0.8.0-rc3"}
-=======
 sp-std = { version = "2.0.0-rc4", path = "../../std" }
 sp-version = { version = "2.0.0-rc4", path = "../../version" }
 sp-runtime = { version = "2.0.0-rc4", path = "../../runtime" }
@@ -41,7 +31,6 @@
 parking_lot = "0.10.0"
 serde = { version = "1.0", features = ["derive"] }
 prometheus-endpoint = { package = "substrate-prometheus-endpoint", path = "../../../utils/prometheus", version = "0.8.0-rc4"}
->>>>>>> 60e3a693
 wasm-timer = "0.2.4"
 
 [dev-dependencies]
