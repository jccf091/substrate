// Copyright 2017-2019 Parity Technologies (UK) Ltd.
// This file is part of Substrate.

// Substrate is free software: you can redistribute it and/or modify
// it under the terms of the GNU General Public License as published by
// the Free Software Foundation, either version 3 of the License, or
// (at your option) any later version.

// Substrate is distributed in the hope that it will be useful,
// but WITHOUT ANY WARRANTY; without even the implied warranty of
// MERCHANTABILITY or FITNESS FOR A PARTICULAR PURPOSE.  See the
// GNU General Public License for more details.

// You should have received a copy of the GNU General Public License
// along with Substrate.  If not, see <http://www.gnu.org/licenses/>.

use primitives::{
	blake2_128, blake2_256, twox_128, twox_256, twox_64, ed25519, Blake2Hasher, sr25519, Pair,
};
// Switch to this after PoC-3
// pub use primitives::BlakeHasher;
pub use substrate_state_machine::{
	Externalities, BasicExternalities, TestExternalities, ChildStorageKey,
};

use environmental::environmental;
use primitives::{offchain, hexdisplay::HexDisplay, H256};
use trie::{TrieConfiguration, trie_types::Layout};

use std::{collections::HashMap, convert::TryFrom};

environmental!(ext: trait Externalities<Blake2Hasher>);

/// Additional bounds for `Hasher` trait for with_std.
pub trait HasherBounds {}
impl<T: Hasher> HasherBounds for T {}

/// Returns a `ChildStorageKey` if the given `storage_key` slice is a valid storage
/// key or panics otherwise.
///
/// Panicking here is aligned with what the `without_std` environment would do
/// in the case of an invalid child storage key.
fn child_storage_key_or_panic(storage_key: &[u8]) -> ChildStorageKey<Blake2Hasher> {
	match ChildStorageKey::from_slice(storage_key) {
		Some(storage_key) => storage_key,
		None => panic!("child storage key is invalid"),
	}
}

impl StorageApi for () {
	fn storage(key: &[u8]) -> Option<Vec<u8>> {
		ext::with(|ext| ext.storage(key).map(|s| s.to_vec()))
			.expect("storage cannot be called outside of an Externalities-provided environment.")
	}

	fn read_storage(key: &[u8], value_out: &mut [u8], value_offset: usize) -> Option<usize> {
		ext::with(|ext| ext.storage(key).map(|value| {
			let value = &value[value_offset..];
			let written = std::cmp::min(value.len(), value_out.len());
			value_out[..written].copy_from_slice(&value[..written]);
			value.len()
		})).expect("read_storage cannot be called outside of an Externalities-provided environment.")
	}

	fn child_storage(storage_key: &[u8], key: &[u8]) -> Option<Vec<u8>> {
		ext::with(|ext| {
			let storage_key = child_storage_key_or_panic(storage_key);
			ext.child_storage(storage_key, key).map(|s| s.to_vec())
		})
		.expect("storage cannot be called outside of an Externalities-provided environment.")
	}

	fn set_storage(key: &[u8], value: &[u8]) {
		ext::with(|ext|
			ext.set_storage(key.to_vec(), value.to_vec())
		);
	}

	fn read_child_storage(
		storage_key: &[u8],
		key: &[u8],
		value_out: &mut [u8],
		value_offset: usize,
	) -> Option<usize> {
		ext::with(|ext| {
			let storage_key = child_storage_key_or_panic(storage_key);
			ext.child_storage(storage_key, key)
				.map(|value| {
					let value = &value[value_offset..];
					let written = std::cmp::min(value.len(), value_out.len());
					value_out[..written].copy_from_slice(&value[..written]);
					value.len()
				})
		})
		.expect("read_child_storage cannot be called outside of an Externalities-provided environment.")
	}

	fn set_child_storage(storage_key: &[u8], key: &[u8], value: &[u8]) {
		ext::with(|ext| {
			let storage_key = child_storage_key_or_panic(storage_key);
			ext.set_child_storage(storage_key, key.to_vec(), value.to_vec())
		});
	}

	fn clear_storage(key: &[u8]) {
		ext::with(|ext|
			ext.clear_storage(key)
		);
	}

	fn clear_child_storage(storage_key: &[u8], key: &[u8]) {
		ext::with(|ext| {
			let storage_key = child_storage_key_or_panic(storage_key);
			ext.clear_child_storage(storage_key, key)
		});
	}

	fn kill_child_storage(storage_key: &[u8]) {
		ext::with(|ext| {
			let storage_key = child_storage_key_or_panic(storage_key);
			ext.kill_child_storage(storage_key)
		});
	}

	fn exists_storage(key: &[u8]) -> bool {
		ext::with(|ext|
			ext.exists_storage(key)
		).unwrap_or(false)
	}

	fn exists_child_storage(storage_key: &[u8], key: &[u8]) -> bool {
		ext::with(|ext| {
			let storage_key = child_storage_key_or_panic(storage_key);
			ext.exists_child_storage(storage_key, key)
		}).unwrap_or(false)
	}

	fn clear_prefix(prefix: &[u8]) {
		ext::with(|ext|
			ext.clear_prefix(prefix)
		);
	}

	fn clear_child_prefix(storage_key: &[u8], prefix: &[u8]) {
		ext::with(|ext| {
			let storage_key = child_storage_key_or_panic(storage_key);
			ext.clear_child_prefix(storage_key, prefix)
		});
	}

	fn storage_root() -> [u8; 32] {
		ext::with(|ext|
			ext.storage_root()
		).unwrap_or(H256::zero()).into()
	}

	fn child_storage_root(storage_key: &[u8]) -> Vec<u8> {
		ext::with(|ext| {
			let storage_key = child_storage_key_or_panic(storage_key);
			ext.child_storage_root(storage_key)
		}).expect("child_storage_root cannot be called outside of an Externalities-provided environment.")
	}

	fn storage_changes_root(parent_hash: [u8; 32]) -> Option<[u8; 32]> {
		ext::with(|ext|
			ext.storage_changes_root(parent_hash.into()).map(|h| h.map(|h| h.into()))
		).unwrap_or(Ok(None)).expect("Invalid parent hash passed to storage_changes_root")
	}

<<<<<<< HEAD
	fn storage_start_transaction() {
		ext::with(|ext| ext.storage_start_transaction());
	}

	fn storage_discard_transaction() {
		ext::with(|ext| ext.storage_discard_transaction());
	}

	fn storage_commit_transaction() {
		ext::with(|ext| ext.storage_commit_transaction());
	}
	
	fn enumerated_trie_root<H>(input: &[&[u8]]) -> H::Out
	where
		H: Hasher,
		H::Out: Ord,
	{
		Layout::<H>::ordered_trie_root(input)
	}

=======
>>>>>>> 37558193
	fn trie_root<H, I, A, B>(input: I) -> H::Out
	where
		I: IntoIterator<Item = (A, B)>,
		A: AsRef<[u8]> + Ord,
		B: AsRef<[u8]>,
		H: Hasher,
		H::Out: Ord,
	{
		Layout::<H>::trie_root(input)
	}

	fn ordered_trie_root<H, I, A>(input: I) -> H::Out
	where
		I: IntoIterator<Item = A>,
		A: AsRef<[u8]>,
		H: Hasher,
		H::Out: Ord,
	{
		Layout::<H>::ordered_trie_root(input)
	}
}

impl OtherApi for () {
	fn chain_id() -> u64 {
		ext::with(|ext|
			ext.chain_id()
		).unwrap_or(0)
	}

	fn print<T: Printable + Sized>(value: T) {
		value.print()
	}
}

impl CryptoApi for () {
	fn ed25519_public_keys(id: KeyTypeId) -> Vec<ed25519::Public> {
		ext::with(|ext| {
			ext.keystore()
				.expect("No `keystore` associated for the current context!")
				.write()
				.ed25519_public_keys(id)
		}).expect("`ed25519_public_keys` cannot be called outside of an Externalities-provided environment.")
	}

	fn ed25519_generate(id: KeyTypeId, seed: Option<&str>) -> ed25519::Public {
		ext::with(|ext| {
			ext.keystore()
				.expect("No `keystore` associated for the current context!")
				.write()
				.ed25519_generate_new(id, seed)
				.expect("`ed25519_generate` failed")
		}).expect("`ed25519_generate` cannot be called outside of an Externalities-provided environment.")
	}

	fn ed25519_sign<M: AsRef<[u8]>>(
		id: KeyTypeId,
		pubkey: &ed25519::Public,
		msg: &M,
	) -> Option<ed25519::Signature> {
		let pub_key = ed25519::Public::try_from(pubkey.as_ref()).ok()?;

		ext::with(|ext| {
			ext.keystore()
				.expect("No `keystore` associated for the current context!")
				.read()
				.ed25519_key_pair(id, &pub_key)
				.map(|k| k.sign(msg.as_ref()).into())
		}).expect("`ed25519_sign` cannot be called outside of an Externalities-provided environment.")
	}

	fn ed25519_verify(sig: &ed25519::Signature, msg: &[u8], pubkey: &ed25519::Public) -> bool {
		ed25519::Pair::verify(sig, msg, pubkey)
	}

	fn sr25519_public_keys(id: KeyTypeId) -> Vec<sr25519::Public> {
		ext::with(|ext| {
			ext.keystore()
				.expect("No `keystore` associated for the current context!")
				.write()
				.sr25519_public_keys(id)
		}).expect("`sr25519_public_keys` cannot be called outside of an Externalities-provided environment.")
	}

	fn sr25519_generate(id: KeyTypeId, seed: Option<&str>) -> sr25519::Public {
		ext::with(|ext| {
			ext.keystore()
				.expect("No `keystore` associated for the current context!")
				.write()
				.sr25519_generate_new(id, seed)
				.expect("`sr25519_generate` failed")
		}).expect("`sr25519_generate` cannot be called outside of an Externalities-provided environment.")
	}

	fn sr25519_sign<M: AsRef<[u8]>>(
		id: KeyTypeId,
		pubkey: &sr25519::Public,
		msg: &M,
	) -> Option<sr25519::Signature> {
		let pub_key = sr25519::Public::try_from(pubkey.as_ref()).ok()?;

		ext::with(|ext| {
			ext.keystore()
				.expect("No `keystore` associated for the current context!")
				.read()
				.sr25519_key_pair(id, &pub_key)
				.map(|k| k.sign(msg.as_ref()).into())
		}).expect("`sr25519_sign` cannot be called outside of an Externalities-provided environment.")
	}

	fn sr25519_verify(sig: &sr25519::Signature, msg: &[u8], pubkey: &sr25519::Public) -> bool {
		sr25519::Pair::verify(sig, msg, pubkey)
	}

	fn secp256k1_ecdsa_recover(sig: &[u8; 65], msg: &[u8; 32]) -> Result<[u8; 64], EcdsaVerifyError> {
		let rs = secp256k1::Signature::parse_slice(&sig[0..64])
			.map_err(|_| EcdsaVerifyError::BadRS)?;
		let v = secp256k1::RecoveryId::parse(if sig[64] > 26 { sig[64] - 27 } else { sig[64] } as u8)
			.map_err(|_| EcdsaVerifyError::BadV)?;
		let pubkey = secp256k1::recover(&secp256k1::Message::parse(msg), &rs, &v)
			.map_err(|_| EcdsaVerifyError::BadSignature)?;
		let mut res = [0u8; 64];
		res.copy_from_slice(&pubkey.serialize()[1..65]);
		Ok(res)
	}
}

impl HashingApi for () {
	fn keccak_256(data: &[u8]) -> [u8; 32] {
		tiny_keccak::keccak256(data)
	}

	fn blake2_128(data: &[u8]) -> [u8; 16] {
		blake2_128(data)
	}

	fn blake2_256(data: &[u8]) -> [u8; 32] {
		blake2_256(data)
	}

	fn twox_256(data: &[u8]) -> [u8; 32] {
		twox_256(data)
	}

	fn twox_128(data: &[u8]) -> [u8; 16] {
		twox_128(data)
	}

	fn twox_64(data: &[u8]) -> [u8; 8] {
		twox_64(data)
	}
}

fn with_offchain<R>(f: impl FnOnce(&mut dyn offchain::Externalities) -> R, msg: &'static str) -> R {
	ext::with(|ext| ext
		.offchain()
		.map(|ext| f(ext))
		.expect(msg)
	).expect("offchain-worker functions cannot be called outside of an Externalities-provided environment.")
}

impl OffchainApi for () {
	fn is_validator() -> bool {
		with_offchain(|ext| {
			ext.is_validator()
		}, "is_validator can be called only in the offchain worker context")
	}

	fn submit_transaction<T: codec::Encode>(data: &T) -> Result<(), ()> {
		with_offchain(|ext| {
			ext.submit_transaction(codec::Encode::encode(data))
		}, "submit_transaction can be called only in the offchain worker context")
	}

	fn network_state() -> Result<OpaqueNetworkState, ()> {
		with_offchain(|ext| {
			ext.network_state()
		}, "network_state can be called only in the offchain worker context")
	}

	fn timestamp() -> offchain::Timestamp {
		with_offchain(|ext| {
			ext.timestamp()
		}, "timestamp can be called only in the offchain worker context")
	}

	fn sleep_until(deadline: offchain::Timestamp) {
		with_offchain(|ext| {
			ext.sleep_until(deadline)
		}, "sleep_until can be called only in the offchain worker context")
	}

	fn random_seed() -> [u8; 32] {
		with_offchain(|ext| {
			ext.random_seed()
		}, "random_seed can be called only in the offchain worker context")
	}

	fn local_storage_set(kind: offchain::StorageKind, key: &[u8], value: &[u8]) {
		with_offchain(|ext| {
			ext.local_storage_set(kind, key, value)
		}, "local_storage_set can be called only in the offchain worker context")
	}

	fn local_storage_compare_and_set(
		kind: offchain::StorageKind,
		key: &[u8],
		old_value: Option<&[u8]>,
		new_value: &[u8],
	) -> bool {
		with_offchain(|ext| {
			ext.local_storage_compare_and_set(kind, key, old_value, new_value)
		}, "local_storage_compare_and_set can be called only in the offchain worker context")
	}

	fn local_storage_get(kind: offchain::StorageKind, key: &[u8]) -> Option<Vec<u8>> {
		with_offchain(|ext| {
			ext.local_storage_get(kind, key)
		}, "local_storage_get can be called only in the offchain worker context")
	}

	fn http_request_start(
		method: &str,
		uri: &str,
		meta: &[u8]
	) -> Result<offchain::HttpRequestId, ()> {
		with_offchain(|ext| {
			ext.http_request_start(method, uri, meta)
		}, "http_request_start can be called only in the offchain worker context")
	}

	fn http_request_add_header(
		request_id: offchain::HttpRequestId,
		name: &str,
		value: &str
	) -> Result<(), ()> {
		with_offchain(|ext| {
			ext.http_request_add_header(request_id, name, value)
		}, "http_request_add_header can be called only in the offchain worker context")
	}

	fn http_request_write_body(
		request_id: offchain::HttpRequestId,
		chunk: &[u8],
		deadline: Option<offchain::Timestamp>
	) -> Result<(), offchain::HttpError> {
		with_offchain(|ext| {
			ext.http_request_write_body(request_id, chunk, deadline)
		}, "http_request_write_body can be called only in the offchain worker context")
	}

	fn http_response_wait(
		ids: &[offchain::HttpRequestId],
		deadline: Option<offchain::Timestamp>
	) -> Vec<offchain::HttpRequestStatus> {
		with_offchain(|ext| {
			ext.http_response_wait(ids, deadline)
		}, "http_response_wait can be called only in the offchain worker context")
	}

	fn http_response_headers(
		request_id: offchain::HttpRequestId
	) -> Vec<(Vec<u8>, Vec<u8>)> {
		with_offchain(|ext| {
			ext.http_response_headers(request_id)
		}, "http_response_headers can be called only in the offchain worker context")
	}

	fn http_response_read_body(
		request_id: offchain::HttpRequestId,
		buffer: &mut [u8],
		deadline: Option<offchain::Timestamp>
	) -> Result<usize, offchain::HttpError> {
		with_offchain(|ext| {
			ext.http_response_read_body(request_id, buffer, deadline)
		}, "http_response_read_body can be called only in the offchain worker context")
	}
}

impl Api for () {}

/// Execute the given closure with global function available whose functionality routes into the
/// externalities `ext`. Forwards the value that the closure returns.
// NOTE: need a concrete hasher here due to limitations of the `environmental!` macro, otherwise a type param would have been fine I think.
pub fn with_externalities<R, F: FnOnce() -> R>(ext: &mut dyn Externalities<Blake2Hasher>, f: F) -> R {
	ext::using(ext, f)
}

/// A set of key value pairs for storage.
pub type StorageOverlay = HashMap<Vec<u8>, Vec<u8>>;

/// A set of key value pairs for children storage;
pub type ChildrenStorageOverlay = HashMap<Vec<u8>, StorageOverlay>;

/// Execute the given closure with global functions available whose functionality routes into
/// externalities that draw from and populate `storage` and `children_storage`.
/// Forwards the value that the closure returns.
pub fn with_storage<R, F: FnOnce() -> R>(
	storage: &mut (StorageOverlay, ChildrenStorageOverlay),
	f: F
) -> R {
	let mut alt_storage = Default::default();
	rstd::mem::swap(&mut alt_storage, storage);

	let mut ext = BasicExternalities::new(alt_storage.0, alt_storage.1);
	let r = ext::using(&mut ext, f);

	*storage = ext.into_storages();

	r
}

impl<'a> Printable for &'a [u8] {
	fn print(self) {
		println!("Runtime: {}", HexDisplay::from(&self));
	}
}

impl<'a> Printable for &'a str {
	fn print(self) {
		println!("Runtime: {}", self);
	}
}

impl Printable for u64 {
	fn print(self) {
		println!("Runtime: {}", self);
	}
}

#[cfg(test)]
mod std_tests {
	use super::*;
	use primitives::map;

	#[test]
	fn storage_works() {
		let mut t = BasicExternalities::default();
		assert!(with_externalities(&mut t, || {
			assert_eq!(storage(b"hello"), None);
			set_storage(b"hello", b"world");
			assert_eq!(storage(b"hello"), Some(b"world".to_vec()));
			assert_eq!(storage(b"foo"), None);
			set_storage(b"foo", &[1, 2, 3][..]);
			true
		}));

		t = BasicExternalities::new(map![b"foo".to_vec() => b"bar".to_vec()], map![]);

		assert!(!with_externalities(&mut t, || {
			assert_eq!(storage(b"hello"), None);
			assert_eq!(storage(b"foo"), Some(b"bar".to_vec()));
			false
		}));
	}

	#[test]
	fn read_storage_works() {
		let mut t = BasicExternalities::new(map![
			b":test".to_vec() => b"\x0b\0\0\0Hello world".to_vec()
		], map![]);

		with_externalities(&mut t, || {
			let mut v = [0u8; 4];
			assert!(read_storage(b":test", &mut v[..], 0).unwrap() >= 4);
			assert_eq!(v, [11u8, 0, 0, 0]);
			let mut w = [0u8; 11];
			assert!(read_storage(b":test", &mut w[..], 4).unwrap() >= 11);
			assert_eq!(&w, b"Hello world");
		});
	}

	#[test]
	fn clear_prefix_works() {
		let mut t = BasicExternalities::new(map![
			b":a".to_vec() => b"\x0b\0\0\0Hello world".to_vec(),
			b":abcd".to_vec() => b"\x0b\0\0\0Hello world".to_vec(),
			b":abc".to_vec() => b"\x0b\0\0\0Hello world".to_vec(),
			b":abdd".to_vec() => b"\x0b\0\0\0Hello world".to_vec()
		], map![]);

		with_externalities(&mut t, || {
			clear_prefix(b":abc");

			assert!(storage(b":a").is_some());
			assert!(storage(b":abdd").is_some());
			assert!(storage(b":abcd").is_none());
			assert!(storage(b":abc").is_none());
		});
	}
}<|MERGE_RESOLUTION|>--- conflicted
+++ resolved
@@ -167,7 +167,6 @@
 		).unwrap_or(Ok(None)).expect("Invalid parent hash passed to storage_changes_root")
 	}
 
-<<<<<<< HEAD
 	fn storage_start_transaction() {
 		ext::with(|ext| ext.storage_start_transaction());
 	}
@@ -180,16 +179,6 @@
 		ext::with(|ext| ext.storage_commit_transaction());
 	}
 	
-	fn enumerated_trie_root<H>(input: &[&[u8]]) -> H::Out
-	where
-		H: Hasher,
-		H::Out: Ord,
-	{
-		Layout::<H>::ordered_trie_root(input)
-	}
-
-=======
->>>>>>> 37558193
 	fn trie_root<H, I, A, B>(input: I) -> H::Out
 	where
 		I: IntoIterator<Item = (A, B)>,
