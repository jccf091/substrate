[package]
name = "sc-service"
version = "0.8.0-rc4"
authors = ["Parity Technologies <admin@parity.io>"]
edition = "2018"
license = "GPL-3.0-or-later WITH Classpath-exception-2.0"
homepage = "https://substrate.dev"
repository = "https://github.com/paritytech/substrate/"
description = "Substrate service. Starts a thread that spins up the network, client, and extrinsic pool. Manages communication between them."

[package.metadata.docs.rs]
targets = ["x86_64-unknown-linux-gnu"]

[features]
default = ["db"]
# The RocksDB feature activates the RocksDB database backend. If it is not activated, and you pass
# a path to a database, an error will be produced at runtime.
db = ["sc-client-db/with-kvdb-rocksdb", "sc-client-db/with-parity-db"]
wasmtime = [
	"sc-executor/wasmtime",
]
# exposes the client type
test-helpers = []

[dependencies]
derive_more = "0.99.2"
futures01 = { package = "futures", version = "0.1.29" }
futures = { version = "0.3.4", features = ["compat"] }
jsonrpc-pubsub = "14.2.0"
rand = "0.7.3"
parking_lot = "0.10.0"
lazy_static = "1.4.0"
log = "0.4.8"
slog = { version = "2.5.2", features = ["nested-values"] }
futures-timer = "3.0.1"
wasm-timer = "0.2"
exit-future = "0.2.0"
pin-project = "0.4.8"
hash-db = "0.15.2"
serde = "1.0.101"
serde_json = "1.0.41"
sysinfo = "0.13.3"
sc-keystore = { version = "2.0.0-rc4", path = "../keystore" }
sp-io = { version = "2.0.0-rc4", path = "../../primitives/io" }
sp-runtime = { version = "2.0.0-rc4", path = "../../primitives/runtime" }
sp-trie = { version = "2.0.0-rc4", path = "../../primitives/trie" }
sp-externalities = { version = "0.8.0-rc4", path = "../../primitives/externalities" }
sp-utils = { version = "2.0.0-rc4", path = "../../primitives/utils" }
sp-version = { version = "2.0.0-rc4", path = "../../primitives/version" }
sp-blockchain = { version = "2.0.0-rc4", path = "../../primitives/blockchain" }
sp-core = { version = "2.0.0-rc4", path = "../../primitives/core" }
sp-session = { version = "2.0.0-rc4", path = "../../primitives/session" }
sp-state-machine = { version = "0.8.0-rc4", path = "../../primitives/state-machine" }
sp-application-crypto = { version = "2.0.0-rc4", path = "../../primitives/application-crypto" }
sp-consensus = { version = "0.8.0-rc4", path = "../../primitives/consensus/common" }
sc-network = { version = "0.8.0-rc4", path = "../network" }
sc-chain-spec = { version = "2.0.0-rc4", path = "../chain-spec" }
sc-light = { version = "2.0.0-rc4", path = "../light" }
sc-client-api = { version = "2.0.0-rc4", path = "../api" }
sp-api = { version = "2.0.0-rc4", path = "../../primitives/api" }
sc-client-db = { version = "0.8.0-rc4", default-features = false, path = "../db" }
codec = { package = "parity-scale-codec", version = "1.3.1" }
<<<<<<< HEAD
sc-executor = { version = "0.8.0-rc3", path = "../executor" }
sc-transaction-pool = { version = "2.0.0-rc3", path = "../transaction-pool" }
sp-transaction-pool = { version = "2.0.0-rc3", path = "../../primitives/transaction-pool" }
sc-rpc-server = { version = "2.0.0-rc3", path = "../rpc-servers" }
sc-rpc = { version = "2.0.0-rc3", path = "../rpc" }
sc-block-builder = { version = "0.8.0-rc3", path = "../block-builder" }
sp-block-builder = { version = "2.0.0-rc3", path = "../../primitives/block-builder" }
sc-informant = { version = "0.8.0-rc3", path = "../informant" }
sc-telemetry = { version = "2.0.0-rc3", path = "../telemetry" }
sc-offchain = { version = "2.0.0-rc3", path = "../offchain" }
parity-multiaddr = { package = "parity-multiaddr", version = "0.7.3" }
prometheus-endpoint = { package = "substrate-prometheus-endpoint", path = "../../utils/prometheus" , version = "0.8.0-rc3"}
sc-tracing = { version = "2.0.0-rc3", path = "../tracing" }
=======
sc-executor = { version = "0.8.0-rc4", path = "../executor" }
sc-transaction-pool = { version = "2.0.0-rc4", path = "../transaction-pool" }
sp-transaction-pool = { version = "2.0.0-rc4", path = "../../primitives/transaction-pool" }
sc-rpc-server = { version = "2.0.0-rc4", path = "../rpc-servers" }
sc-rpc = { version = "2.0.0-rc4", path = "../rpc" }
sc-block-builder = { version = "0.8.0-rc4", path = "../block-builder" }
sp-block-builder = { version = "2.0.0-rc4", path = "../../primitives/block-builder" }
sc-informant = { version = "0.8.0-rc2", path = "../informant" }
sc-telemetry = { version = "2.0.0-rc4", path = "../telemetry" }
sc-offchain = { version = "2.0.0-rc4", path = "../offchain" }
prometheus-endpoint = { package = "substrate-prometheus-endpoint", path = "../../utils/prometheus", version = "0.8.0-rc4"}
sc-tracing = { version = "2.0.0-rc4", path = "../tracing" }
>>>>>>> 60e3a693
tracing = "0.1.10"
parity-util-mem = { version = "0.7.0", default-features = false, features = ["primitive-types"] }

[target.'cfg(all(any(unix, windows), not(target_os = "android"), not(target_os = "ios")))'.dependencies]
netstat2 = "0.8.1"

[target.'cfg(target_os = "linux")'.dependencies]
procfs = '0.7.8'

[target.'cfg(not(target_os = "unknown"))'.dependencies]
tempfile = "3.1.0"
directories = "2.0.2"

[dev-dependencies]
substrate-test-runtime-client = { version = "2.0.0-rc4", path = "../../test-utils/runtime/client" }
sp-consensus-babe = { version = "0.8.0-rc4", path = "../../primitives/consensus/babe" }
grandpa = { version = "0.8.0-rc4", package = "sc-finality-grandpa", path = "../finality-grandpa" }
grandpa-primitives = { version = "2.0.0-rc4", package = "sp-finality-grandpa", path = "../../primitives/finality-grandpa" }<|MERGE_RESOLUTION|>--- conflicted
+++ resolved
@@ -60,21 +60,6 @@
 sp-api = { version = "2.0.0-rc4", path = "../../primitives/api" }
 sc-client-db = { version = "0.8.0-rc4", default-features = false, path = "../db" }
 codec = { package = "parity-scale-codec", version = "1.3.1" }
-<<<<<<< HEAD
-sc-executor = { version = "0.8.0-rc3", path = "../executor" }
-sc-transaction-pool = { version = "2.0.0-rc3", path = "../transaction-pool" }
-sp-transaction-pool = { version = "2.0.0-rc3", path = "../../primitives/transaction-pool" }
-sc-rpc-server = { version = "2.0.0-rc3", path = "../rpc-servers" }
-sc-rpc = { version = "2.0.0-rc3", path = "../rpc" }
-sc-block-builder = { version = "0.8.0-rc3", path = "../block-builder" }
-sp-block-builder = { version = "2.0.0-rc3", path = "../../primitives/block-builder" }
-sc-informant = { version = "0.8.0-rc3", path = "../informant" }
-sc-telemetry = { version = "2.0.0-rc3", path = "../telemetry" }
-sc-offchain = { version = "2.0.0-rc3", path = "../offchain" }
-parity-multiaddr = { package = "parity-multiaddr", version = "0.7.3" }
-prometheus-endpoint = { package = "substrate-prometheus-endpoint", path = "../../utils/prometheus" , version = "0.8.0-rc3"}
-sc-tracing = { version = "2.0.0-rc3", path = "../tracing" }
-=======
 sc-executor = { version = "0.8.0-rc4", path = "../executor" }
 sc-transaction-pool = { version = "2.0.0-rc4", path = "../transaction-pool" }
 sp-transaction-pool = { version = "2.0.0-rc4", path = "../../primitives/transaction-pool" }
@@ -87,7 +72,6 @@
 sc-offchain = { version = "2.0.0-rc4", path = "../offchain" }
 prometheus-endpoint = { package = "substrate-prometheus-endpoint", path = "../../utils/prometheus", version = "0.8.0-rc4"}
 sc-tracing = { version = "2.0.0-rc4", path = "../tracing" }
->>>>>>> 60e3a693
 tracing = "0.1.10"
 parity-util-mem = { version = "0.7.0", default-features = false, features = ["primitive-types"] }
 
