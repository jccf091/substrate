--- conflicted
+++ resolved
@@ -7,43 +7,20 @@
 homepage = "https://substrate.dev"
 repository = "https://github.com/paritytech/substrate/"
 
+[[bin]]
+path = "src/main.rs"
+name = "subkey"
+
 [package.metadata.docs.rs]
 targets = ["x86_64-unknown-linux-gnu"]
 
 [dependencies]
-<<<<<<< HEAD
-node-runtime = { version = "2.0.0-rc3", path = "../../node/runtime" }
-node-primitives = { version = "2.0.0-rc3", path = "../../node/primitives" }
-sc-cli = { version = "0.8.0-rc3", path = "../../../client/cli" }
-substrate-frame-cli = { version = "2.0.0-rc3", features = ["balances"], path = "../../../utils/frame/frame-utilities-cli" }
-structopt = "0.3.14"
-frame-system = { version = "2.0.0-rc3", path = "../../../frame/system" }
-=======
-futures = "0.1.29"
-sp-core = { version = "2.0.0-rc4", path = "../../../primitives/core" }
 node-runtime = { version = "2.0.0-rc4", path = "../../node/runtime" }
 node-primitives = { version = "2.0.0-rc4", path = "../../node/primitives" }
-sp-runtime = { version = "2.0.0-rc4", path = "../../../primitives/runtime" }
-rand = "0.7.2"
-clap = "2.33.0"
-tiny-bip39 = "0.7"
-substrate-bip39 = "0.4.1"
-hex = "0.4.0"
-hex-literal = "0.2.1"
-codec = { package = "parity-scale-codec", version = "1.3.1" }
+sc-cli = { version = "0.8.0-rc4", path = "../../../client/cli" }
+substrate-frame-cli = { version = "2.0.0-rc4", path = "../../../utils/frame/frame-utilities-cli" }
+structopt = "0.3.14"
 frame-system = { version = "2.0.0-rc4", path = "../../../frame/system" }
-pallet-balances = { version = "2.0.0-rc4", path = "../../../frame/balances" }
-pallet-transaction-payment = { version = "2.0.0-rc4", path = "../../../frame/transaction-payment" }
-pallet-grandpa = { version = "2.0.0-rc4", path = "../../../frame/grandpa" }
-rpassword = "4.0.1"
-itertools = "0.8.2"
-derive_more = { version = "0.99.2" }
-sc-rpc = { version = "2.0.0-rc4", path = "../../../client/rpc" }
-jsonrpc-core-client = { version = "14.2.0", features = ["http"] }
-hyper = "0.12.35"
-libp2p = { version = "0.21.1", default-features = false }
-serde_json = "1.0"
->>>>>>> 60e3a693
-
+sp-core = { version = "2.0.0-rc4", path = "../../../primitives/core"}
 [features]
 bench = []