//! Service and ServiceFactory implementation. Specialized wrapper over substrate service.

use std::sync::Arc;
use std::time::Duration;
use sc_client::LongestChain;
use node_template_runtime::{self, GenesisConfig, opaque::Block, RuntimeApi};
use sc_service::{error::Error as ServiceError, AbstractService, Configuration, ServiceBuilder};
use sp_inherents::InherentDataProviders;
<<<<<<< HEAD
use sc_network::construct_simple_protocol;
=======
>>>>>>> c3ff85d1
use sc_executor::native_executor_instance;
pub use sc_executor::NativeExecutor;
use sp_consensus_aura::sr25519::AuthorityPair as AuraPair;
use grandpa::{self, FinalityProofProvider as GrandpaFinalityProofProvider};
use sc_consensus_manual_seal::{run_manual_seal, rpc, import_queue};
use sp_core::H256;
use futures::{TryFutureExt, FutureExt};

// Our native executor instance.
native_executor_instance!(
	pub Executor,
	node_template_runtime::api::dispatch,
	node_template_runtime::native_version,
);

/// Starts a `ServiceBuilder` for a full service.
///
/// Use this macro if you don't actually need the full service, but just the builder in order to
/// be able to perform chain operations.
macro_rules! new_full_start {
	($config:expr) => {{
		let inherent_data_providers = sp_inherents::InherentDataProviders::new();

		let builder = sc_service::ServiceBuilder::new_full::<
			node_template_runtime::opaque::Block, node_template_runtime::RuntimeApi, crate::service::Executor
		>($config)?
			.with_select_chain(|_config, backend| {
				Ok(sc_client::LongestChain::new(backend.clone()))
			})?
			.with_transaction_pool(|config, client, _fetcher| {
				let pool_api = sc_transaction_pool::FullChainApi::new(client.clone());
				Ok(sc_transaction_pool::BasicPool::new(config, std::sync::Arc::new(pool_api)))
			})?
<<<<<<< HEAD
			.with_import_queue(|_config, client, mut select_chain, transaction_pool| {
				let import_queue = sc_consensus_manual_seal::import_queue(Box::new(client.clone()), client);
=======
			.with_import_queue(|_config, client, mut select_chain, _transaction_pool| {
				let select_chain = select_chain.take()
					.ok_or_else(|| sc_service::Error::SelectChainRequired)?;

				let (grandpa_block_import, grandpa_link) =
					grandpa::block_import(client.clone(), &*client, select_chain)?;

				let aura_block_import = sc_consensus_aura::AuraBlockImport::<_, _, _, AuraPair>::new(
					grandpa_block_import.clone(), client.clone(),
				);

				let import_queue = sc_consensus_aura::import_queue::<_, _, _, AuraPair>(
					sc_consensus_aura::slot_duration(&*client)?,
					aura_block_import,
					Some(Box::new(grandpa_block_import.clone())),
					None,
					client,
					inherent_data_providers.clone(),
				)?;

				import_setup = Some((grandpa_block_import, grandpa_link));

>>>>>>> c3ff85d1
				Ok(import_queue)
			})?;

		(builder, inherent_data_providers)
	}}
}

/// Builds a new service for a full client.
pub fn new_full(config: Configuration<GenesisConfig>)
	-> Result<impl AbstractService, ServiceError>
{
	let mut pool_ = None;
	let mut backend_ = None;
	let mut client_ = None;
	let mut select_chain_ = None;
	let mut stream = None;
	let (builder, inherent_data_providers) = {
		let inherent_data_providers = sp_inherents::InherentDataProviders::new();

		// this is a hack for runtime modules that expect a timestamp inherent data provider.
		inherent_data_providers.register_provider(sp_timestamp::InherentDataProvider)?;

		let builder = sc_service::ServiceBuilder::new_full::<
			node_template_runtime::opaque::Block,
			node_template_runtime::RuntimeApi,
			crate::service::Executor
		>(config)?
			.with_select_chain(|_config, backend| {
				backend_ = Some(backend.clone());
				let select_chain = sc_client::LongestChain::new(backend.clone());
				select_chain_ = Some(select_chain.clone());
				Ok(select_chain)
			})?
			.with_transaction_pool(|config, client, _fetcher| {
				client_ = Some(client.clone());
				let pool_api = sc_transaction_pool::FullChainApi::new(client.clone());
				let pool = sc_transaction_pool::BasicPool::new(config, Arc::new(pool_api));
				pool_ = Some(pool.pool().clone());

				Ok(pool)
			})?
			.with_import_queue(|_config, client, _select_chain, _txpool| {
				Ok(import_queue(Box::new(client.clone()), client))
			})?
			.with_network_protocol(|_| Ok(NodeProtocol::new()))?
			.with_rpc_extensions(|_, _a, _b, _c, _d| {
				let mut io = jsonrpc_core::IoHandler::default();
				let (sender, receiver) = futures::channel::mpsc::channel(100);
				stream = Some(receiver);
				io.extend_with(
					rpc::ManualSealApi::<H256>::to_delegate(rpc::ManualSeal::new(sender))
				);

				Ok(io)
			})?;

<<<<<<< HEAD
		(builder, inherent_data_providers)
	};

	let service = builder.build()?;

	let proposer = sc_basic_authorship::ProposerFactory {
		client: service.client(),
		transaction_pool: service.transaction_pool(),
	};

	let future = run_manual_seal(
		Box::new(client_.unwrap().clone()),
		proposer,
		backend_.unwrap().clone(),
		pool_.unwrap().clone(),
		stream.unwrap(),
		select_chain_.unwrap(),
		inherent_data_providers,
	).boxed();

	service.spawn_essential_task(
		"manual-seal-authorship",
		future,
	);
=======
	let service = builder
		.with_finality_proof_provider(|client, backend|
			Ok(Arc::new(GrandpaFinalityProofProvider::new(backend, client)) as _)
		)?
		.build()?;

	if participates_in_consensus {
		let proposer = sc_basic_authorship::ProposerFactory::new(
			service.client(),
			service.transaction_pool()
		);

		let client = service.client();
		let select_chain = service.select_chain()
			.ok_or(ServiceError::SelectChainRequired)?;

		let can_author_with =
			sp_consensus::CanAuthorWithNativeVersion::new(client.executor().clone());

		let aura = sc_consensus_aura::start_aura::<_, _, _, _, _, AuraPair, _, _, _>(
			sc_consensus_aura::slot_duration(&*client)?,
			client,
			select_chain,
			block_import,
			proposer,
			service.network(),
			inherent_data_providers.clone(),
			force_authoring,
			service.keystore(),
			can_author_with,
		)?;

		// the AURA authoring task is considered essential, i.e. if it
		// fails we take down the service with it.
		service.spawn_essential_task("aura", aura);
	}

	// if the node isn't actively participating in consensus then it doesn't
	// need a keystore, regardless of which protocol we use below.
	let keystore = if participates_in_consensus {
		Some(service.keystore())
	} else {
		None
	};

	let grandpa_config = grandpa::Config {
		// FIXME #1578 make this available through chainspec
		gossip_duration: Duration::from_millis(333),
		justification_period: 512,
		name: Some(name),
		observer_enabled: false,
		keystore,
		is_authority,
	};

	let enable_grandpa = !disable_grandpa;
	if enable_grandpa {
		// start the full GRANDPA voter
		// NOTE: non-authorities could run the GRANDPA observer protocol, but at
		// this point the full voter should provide better guarantees of block
		// and vote data availability than the observer. The observer has not
		// been tested extensively yet and having most nodes in a network run it
		// could lead to finality stalls.
		let grandpa_config = grandpa::GrandpaParams {
			config: grandpa_config,
			link: grandpa_link,
			network: service.network(),
			inherent_data_providers: inherent_data_providers.clone(),
			on_exit: service.on_exit(),
			telemetry_on_connect: Some(service.telemetry_on_connect_stream()),
			voting_rule: grandpa::VotingRulesBuilder::default().build(),
			prometheus_registry: service.prometheus_registry()
		};

		// the GRANDPA voter task is considered infallible, i.e.
		// if it fails we take down the service with it.
		service.spawn_essential_task(
			"grandpa-voter",
			grandpa::run_grandpa_voter(grandpa_config)?
		);
	} else {
		grandpa::setup_disabled_grandpa(
			service.client(),
			&inherent_data_providers,
			service.network(),
		)?;
	}
>>>>>>> c3ff85d1

	Ok(service)
}

/// Builds a new service for a light client.
pub fn new_light(config: Configuration<GenesisConfig>)
	-> Result<impl AbstractService, ServiceError>
{

	ServiceBuilder::new_light::<Block, RuntimeApi, Executor>(config)?
		.with_select_chain(|_config, backend| {
			Ok(LongestChain::new(backend.clone()))
		})?
		.with_transaction_pool(|config, client, fetcher| {
			let fetcher = fetcher
				.ok_or_else(|| "Trying to start light transaction pool without active fetcher")?;

			let pool_api = sc_transaction_pool::LightChainApi::new(client.clone(), fetcher.clone());
			let pool = sc_transaction_pool::BasicPool::with_revalidation_type(
				config, Arc::new(pool_api), sc_transaction_pool::RevalidationType::Light,
			);
			Ok(pool)
		})?
		.with_import_queue_and_fprb(|_config, client, backend, fetcher, _select_chain, _tx_pool| {
			let fetch_checker = fetcher
				.map(|fetcher| fetcher.checker().clone())
				.ok_or_else(|| "Trying to start light import queue without active fetch checker")?;
			let grandpa_block_import = grandpa::light_block_import(
				client.clone(), backend, &*client.clone(), Arc::new(fetch_checker),
			)?;
			let finality_proof_import = grandpa_block_import.clone();
			let finality_proof_request_builder =
				finality_proof_import.create_finality_proof_request_builder();

<<<<<<< HEAD
			let import_queue = import_queue(Box::new(client.clone()), client);
=======
			let import_queue = sc_consensus_aura::import_queue::<_, _, _, AuraPair>(
				sc_consensus_aura::slot_duration(&*client)?,
				grandpa_block_import,
				None,
				Some(Box::new(finality_proof_import)),
				client,
				inherent_data_providers.clone(),
			)?;

>>>>>>> c3ff85d1
			Ok((import_queue, finality_proof_request_builder))
		})?
		.with_finality_proof_provider(|client, backend|
			Ok(Arc::new(GrandpaFinalityProofProvider::new(backend, client)) as _)
		)?
		.build()
}<|MERGE_RESOLUTION|>--- conflicted
+++ resolved
@@ -6,10 +6,7 @@
 use node_template_runtime::{self, GenesisConfig, opaque::Block, RuntimeApi};
 use sc_service::{error::Error as ServiceError, AbstractService, Configuration, ServiceBuilder};
 use sp_inherents::InherentDataProviders;
-<<<<<<< HEAD
 use sc_network::construct_simple_protocol;
-=======
->>>>>>> c3ff85d1
 use sc_executor::native_executor_instance;
 pub use sc_executor::NativeExecutor;
 use sp_consensus_aura::sr25519::AuthorityPair as AuraPair;
@@ -43,33 +40,8 @@
 				let pool_api = sc_transaction_pool::FullChainApi::new(client.clone());
 				Ok(sc_transaction_pool::BasicPool::new(config, std::sync::Arc::new(pool_api)))
 			})?
-<<<<<<< HEAD
 			.with_import_queue(|_config, client, mut select_chain, transaction_pool| {
 				let import_queue = sc_consensus_manual_seal::import_queue(Box::new(client.clone()), client);
-=======
-			.with_import_queue(|_config, client, mut select_chain, _transaction_pool| {
-				let select_chain = select_chain.take()
-					.ok_or_else(|| sc_service::Error::SelectChainRequired)?;
-
-				let (grandpa_block_import, grandpa_link) =
-					grandpa::block_import(client.clone(), &*client, select_chain)?;
-
-				let aura_block_import = sc_consensus_aura::AuraBlockImport::<_, _, _, AuraPair>::new(
-					grandpa_block_import.clone(), client.clone(),
-				);
-
-				let import_queue = sc_consensus_aura::import_queue::<_, _, _, AuraPair>(
-					sc_consensus_aura::slot_duration(&*client)?,
-					aura_block_import,
-					Some(Box::new(grandpa_block_import.clone())),
-					None,
-					client,
-					inherent_data_providers.clone(),
-				)?;
-
-				import_setup = Some((grandpa_block_import, grandpa_link));
-
->>>>>>> c3ff85d1
 				Ok(import_queue)
 			})?;
 
@@ -126,7 +98,6 @@
 				Ok(io)
 			})?;
 
-<<<<<<< HEAD
 		(builder, inherent_data_providers)
 	};
 
@@ -151,95 +122,6 @@
 		"manual-seal-authorship",
 		future,
 	);
-=======
-	let service = builder
-		.with_finality_proof_provider(|client, backend|
-			Ok(Arc::new(GrandpaFinalityProofProvider::new(backend, client)) as _)
-		)?
-		.build()?;
-
-	if participates_in_consensus {
-		let proposer = sc_basic_authorship::ProposerFactory::new(
-			service.client(),
-			service.transaction_pool()
-		);
-
-		let client = service.client();
-		let select_chain = service.select_chain()
-			.ok_or(ServiceError::SelectChainRequired)?;
-
-		let can_author_with =
-			sp_consensus::CanAuthorWithNativeVersion::new(client.executor().clone());
-
-		let aura = sc_consensus_aura::start_aura::<_, _, _, _, _, AuraPair, _, _, _>(
-			sc_consensus_aura::slot_duration(&*client)?,
-			client,
-			select_chain,
-			block_import,
-			proposer,
-			service.network(),
-			inherent_data_providers.clone(),
-			force_authoring,
-			service.keystore(),
-			can_author_with,
-		)?;
-
-		// the AURA authoring task is considered essential, i.e. if it
-		// fails we take down the service with it.
-		service.spawn_essential_task("aura", aura);
-	}
-
-	// if the node isn't actively participating in consensus then it doesn't
-	// need a keystore, regardless of which protocol we use below.
-	let keystore = if participates_in_consensus {
-		Some(service.keystore())
-	} else {
-		None
-	};
-
-	let grandpa_config = grandpa::Config {
-		// FIXME #1578 make this available through chainspec
-		gossip_duration: Duration::from_millis(333),
-		justification_period: 512,
-		name: Some(name),
-		observer_enabled: false,
-		keystore,
-		is_authority,
-	};
-
-	let enable_grandpa = !disable_grandpa;
-	if enable_grandpa {
-		// start the full GRANDPA voter
-		// NOTE: non-authorities could run the GRANDPA observer protocol, but at
-		// this point the full voter should provide better guarantees of block
-		// and vote data availability than the observer. The observer has not
-		// been tested extensively yet and having most nodes in a network run it
-		// could lead to finality stalls.
-		let grandpa_config = grandpa::GrandpaParams {
-			config: grandpa_config,
-			link: grandpa_link,
-			network: service.network(),
-			inherent_data_providers: inherent_data_providers.clone(),
-			on_exit: service.on_exit(),
-			telemetry_on_connect: Some(service.telemetry_on_connect_stream()),
-			voting_rule: grandpa::VotingRulesBuilder::default().build(),
-			prometheus_registry: service.prometheus_registry()
-		};
-
-		// the GRANDPA voter task is considered infallible, i.e.
-		// if it fails we take down the service with it.
-		service.spawn_essential_task(
-			"grandpa-voter",
-			grandpa::run_grandpa_voter(grandpa_config)?
-		);
-	} else {
-		grandpa::setup_disabled_grandpa(
-			service.client(),
-			&inherent_data_providers,
-			service.network(),
-		)?;
-	}
->>>>>>> c3ff85d1
 
 	Ok(service)
 }
@@ -274,19 +156,7 @@
 			let finality_proof_request_builder =
 				finality_proof_import.create_finality_proof_request_builder();
 
-<<<<<<< HEAD
 			let import_queue = import_queue(Box::new(client.clone()), client);
-=======
-			let import_queue = sc_consensus_aura::import_queue::<_, _, _, AuraPair>(
-				sc_consensus_aura::slot_duration(&*client)?,
-				grandpa_block_import,
-				None,
-				Some(Box::new(finality_proof_import)),
-				client,
-				inherent_data_providers.clone(),
-			)?;
-
->>>>>>> c3ff85d1
 			Ok((import_queue, finality_proof_request_builder))
 		})?
 		.with_finality_proof_provider(|client, backend|
