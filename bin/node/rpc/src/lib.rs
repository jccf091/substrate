// This file is part of Substrate.

// Copyright (C) 2019-2020 Parity Technologies (UK) Ltd.
// SPDX-License-Identifier: Apache-2.0

// Licensed under the Apache License, Version 2.0 (the "License");
// you may not use this file except in compliance with the License.
// You may obtain a copy of the License at
//
// 	http://www.apache.org/licenses/LICENSE-2.0
//
// Unless required by applicable law or agreed to in writing, software
// distributed under the License is distributed on an "AS IS" BASIS,
// WITHOUT WARRANTIES OR CONDITIONS OF ANY KIND, either express or implied.
// See the License for the specific language governing permissions and
// limitations under the License.

//! A collection of node-specific RPC methods.
//!
//! Since `substrate` core functionality makes no assumptions
//! about the modules used inside the runtime, so do
//! RPC methods defined in `sc-rpc` crate.
//! It means that `client/rpc` can't have any methods that
//! need some strong assumptions about the particular runtime.
//!
//! The RPCs available in this crate however can make some assumptions
//! about how the runtime is constructed and what FRAME pallets
//! are part of it. Therefore all node-runtime-specific RPCs can
//! be placed here or imported from corresponding FRAME RPC definitions.

#![warn(missing_docs)]

use std::sync::Arc;

use jsonrpc_pubsub::manager::SubscriptionManager;
use node_primitives::{Block, BlockNumber, AccountId, Index, Balance, Hash};
use sc_consensus_babe::{Config, Epoch};
use sc_consensus_babe_rpc::BabeRpcHandler;
<<<<<<< HEAD
use sc_finality_grandpa::{SharedVoterState, SharedAuthoritySet, FinalityProofProvider};
=======
use sc_consensus_epochs::SharedEpochChanges;
use sc_finality_grandpa::{SharedVoterState, SharedAuthoritySet, GrandpaJustificationStream};
>>>>>>> eb0e05e1
use sc_finality_grandpa_rpc::GrandpaRpcHandler;
use sc_keystore::KeyStorePtr;
pub use sc_rpc_api::DenyUnsafe;
use sp_api::ProvideRuntimeApi;
use sp_block_builder::BlockBuilder;
use sp_blockchain::{Error as BlockChainError, HeaderMetadata, HeaderBackend};
use sp_consensus::SelectChain;
use sp_consensus_babe::BabeApi;
use sp_transaction_pool::TransactionPool;

/// Light client extra dependencies.
pub struct LightDeps<C, F, P> {
	/// The client instance to use.
	pub client: Arc<C>,
	/// Transaction pool instance.
	pub pool: Arc<P>,
	/// Remote access to the blockchain (async).
	pub remote_blockchain: Arc<dyn sc_client_api::light::RemoteBlockchain<Block>>,
	/// Fetcher instance.
	pub fetcher: Arc<F>,
}

/// Extra dependencies for BABE.
pub struct BabeDeps {
	/// BABE protocol config.
	pub babe_config: Config,
	/// BABE pending epoch changes.
	pub shared_epoch_changes: SharedEpochChanges<Block, Epoch>,
	/// The keystore that manages the keys of the node.
	pub keystore: KeyStorePtr,
}

/// Extra dependencies for GRANDPA
pub struct GrandpaDeps<B> {
	/// Voting round info.
	pub shared_voter_state: SharedVoterState,
	/// Authority set info.
	pub shared_authority_set: SharedAuthoritySet<Hash, BlockNumber>,
<<<<<<< HEAD
	/// Finality proof provider.
	pub finality_provider: Arc<FinalityProofProvider<B, Block>>,
=======
	/// Receives notifications about justification events from Grandpa.
	pub justification_stream: GrandpaJustificationStream<Block>,
	/// Subscription manager to keep track of pubsub subscribers.
	pub subscriptions: SubscriptionManager,
>>>>>>> eb0e05e1
}

/// Full client dependencies.
pub struct FullDeps<C, P, SC, B> {
	/// The client instance to use.
	pub client: Arc<C>,
	/// Transaction pool instance.
	pub pool: Arc<P>,
	/// The SelectChain Strategy
	pub select_chain: SC,
	/// Whether to deny unsafe calls
	pub deny_unsafe: DenyUnsafe,
	/// BABE specific dependencies.
	pub babe: BabeDeps,
	/// GRANDPA specific dependencies.
	pub grandpa: GrandpaDeps<B>,
}

/// A IO handler that uses all Full RPC extensions.
pub type IoHandler = jsonrpc_core::IoHandler<sc_rpc::Metadata>;

/// Instantiate all Full RPC extensions.
<<<<<<< HEAD
pub fn create_full<C, P, M, SC, B>(
	deps: FullDeps<C, P, SC, B>,
) -> jsonrpc_core::IoHandler<M> where
=======
pub fn create_full<C, P, SC>(
	deps: FullDeps<C, P, SC>,
) -> jsonrpc_core::IoHandler<sc_rpc_api::Metadata> where
>>>>>>> eb0e05e1
	C: ProvideRuntimeApi<Block>,
	C: HeaderBackend<Block> + HeaderMetadata<Block, Error=BlockChainError> + 'static,
	C: Send + Sync + 'static,
	C::Api: substrate_frame_rpc_system::AccountNonceApi<Block, AccountId, Index>,
	C::Api: pallet_contracts_rpc::ContractsRuntimeApi<Block, AccountId, Balance, BlockNumber>,
	C::Api: pallet_transaction_payment_rpc::TransactionPaymentRuntimeApi<Block, Balance>,
	C::Api: BabeApi<Block>,
	C::Api: BlockBuilder<Block>,
	P: TransactionPool + 'static,
	SC: SelectChain<Block> +'static,
	B: Send + Sync + 'static + sc_client_api::backend::Backend<Block>,
	<B as sc_client_api::backend::Backend<Block>>::State: sp_state_machine::backend::Backend<sp_runtime::traits::BlakeTwo256>,
{
	use substrate_frame_rpc_system::{FullSystem, SystemApi};
	use pallet_contracts_rpc::{Contracts, ContractsApi};
	use pallet_transaction_payment_rpc::{TransactionPayment, TransactionPaymentApi};

	let mut io = jsonrpc_core::IoHandler::default();
	let FullDeps {
		client,
		pool,
		select_chain,
		deny_unsafe,
		babe,
		grandpa,
	} = deps;

	let BabeDeps {
		keystore,
		babe_config,
		shared_epoch_changes,
	} = babe;
	let GrandpaDeps {
		shared_voter_state,
		shared_authority_set,
<<<<<<< HEAD
		finality_provider,
=======
		justification_stream,
		subscriptions,
>>>>>>> eb0e05e1
	} = grandpa;

	io.extend_with(
		SystemApi::to_delegate(FullSystem::new(client.clone(), pool, deny_unsafe))
	);
	// Making synchronous calls in light client freezes the browser currently,
	// more context: https://github.com/paritytech/substrate/pull/3480
	// These RPCs should use an asynchronous caller instead.
	io.extend_with(
		ContractsApi::to_delegate(Contracts::new(client.clone()))
	);
	io.extend_with(
		TransactionPaymentApi::to_delegate(TransactionPayment::new(client.clone()))
	);
	io.extend_with(
		sc_consensus_babe_rpc::BabeApi::to_delegate(
			BabeRpcHandler::new(
				client,
				shared_epoch_changes,
				keystore,
				babe_config,
				select_chain,
				deny_unsafe,
			),
		)
	);
	io.extend_with(
		sc_finality_grandpa_rpc::GrandpaApi::to_delegate(
<<<<<<< HEAD
			GrandpaRpcHandler::new(shared_authority_set, shared_voter_state, finality_provider)
=======
			GrandpaRpcHandler::new(
				shared_authority_set,
				shared_voter_state,
				justification_stream,
				subscriptions,
			)
>>>>>>> eb0e05e1
		)
	);

	io
}

/// Instantiate all Light RPC extensions.
pub fn create_light<C, P, M, F>(
	deps: LightDeps<C, F, P>,
) -> jsonrpc_core::IoHandler<M> where
	C: sp_blockchain::HeaderBackend<Block>,
	C: Send + Sync + 'static,
	F: sc_client_api::light::Fetcher<Block> + 'static,
	P: TransactionPool + 'static,
	M: jsonrpc_core::Metadata + Default,
{
	use substrate_frame_rpc_system::{LightSystem, SystemApi};

	let LightDeps {
		client,
		pool,
		remote_blockchain,
		fetcher
	} = deps;
	let mut io = jsonrpc_core::IoHandler::default();
	io.extend_with(
		SystemApi::<Hash, AccountId, Index>::to_delegate(LightSystem::new(client, remote_blockchain, fetcher, pool))
	);

	io
}<|MERGE_RESOLUTION|>--- conflicted
+++ resolved
@@ -36,12 +36,10 @@
 use node_primitives::{Block, BlockNumber, AccountId, Index, Balance, Hash};
 use sc_consensus_babe::{Config, Epoch};
 use sc_consensus_babe_rpc::BabeRpcHandler;
-<<<<<<< HEAD
-use sc_finality_grandpa::{SharedVoterState, SharedAuthoritySet, FinalityProofProvider};
-=======
 use sc_consensus_epochs::SharedEpochChanges;
-use sc_finality_grandpa::{SharedVoterState, SharedAuthoritySet, GrandpaJustificationStream};
->>>>>>> eb0e05e1
+use sc_finality_grandpa::{
+	SharedVoterState, SharedAuthoritySet, FinalityProofProvider, GrandpaJustificationStream
+};
 use sc_finality_grandpa_rpc::GrandpaRpcHandler;
 use sc_keystore::KeyStorePtr;
 pub use sc_rpc_api::DenyUnsafe;
@@ -80,15 +78,12 @@
 	pub shared_voter_state: SharedVoterState,
 	/// Authority set info.
 	pub shared_authority_set: SharedAuthoritySet<Hash, BlockNumber>,
-<<<<<<< HEAD
-	/// Finality proof provider.
-	pub finality_provider: Arc<FinalityProofProvider<B, Block>>,
-=======
 	/// Receives notifications about justification events from Grandpa.
 	pub justification_stream: GrandpaJustificationStream<Block>,
 	/// Subscription manager to keep track of pubsub subscribers.
 	pub subscriptions: SubscriptionManager,
->>>>>>> eb0e05e1
+	/// Finality proof provider.
+	pub finality_provider: Arc<FinalityProofProvider<B, Block>>,
 }
 
 /// Full client dependencies.
@@ -111,15 +106,9 @@
 pub type IoHandler = jsonrpc_core::IoHandler<sc_rpc::Metadata>;
 
 /// Instantiate all Full RPC extensions.
-<<<<<<< HEAD
-pub fn create_full<C, P, M, SC, B>(
+pub fn create_full<C, P, SC, B>(
 	deps: FullDeps<C, P, SC, B>,
-) -> jsonrpc_core::IoHandler<M> where
-=======
-pub fn create_full<C, P, SC>(
-	deps: FullDeps<C, P, SC>,
 ) -> jsonrpc_core::IoHandler<sc_rpc_api::Metadata> where
->>>>>>> eb0e05e1
 	C: ProvideRuntimeApi<Block>,
 	C: HeaderBackend<Block> + HeaderMetadata<Block, Error=BlockChainError> + 'static,
 	C: Send + Sync + 'static,
@@ -155,12 +144,9 @@
 	let GrandpaDeps {
 		shared_voter_state,
 		shared_authority_set,
-<<<<<<< HEAD
-		finality_provider,
-=======
 		justification_stream,
 		subscriptions,
->>>>>>> eb0e05e1
+		finality_provider,
 	} = grandpa;
 
 	io.extend_with(
@@ -189,16 +175,13 @@
 	);
 	io.extend_with(
 		sc_finality_grandpa_rpc::GrandpaApi::to_delegate(
-<<<<<<< HEAD
-			GrandpaRpcHandler::new(shared_authority_set, shared_voter_state, finality_provider)
-=======
 			GrandpaRpcHandler::new(
 				shared_authority_set,
 				shared_voter_state,
 				justification_stream,
 				subscriptions,
+				finality_provider,
 			)
->>>>>>> eb0e05e1
 		)
 	);
 
