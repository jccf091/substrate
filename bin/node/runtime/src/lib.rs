// Copyright 2018-2020 Parity Technologies (UK) Ltd.
// This file is part of Substrate.

// Substrate is free software: you can redistribute it and/or modify
// it under the terms of the GNU General Public License as published by
// the Free Software Foundation, either version 3 of the License, or
// (at your option) any later version.

// Substrate is distributed in the hope that it will be useful,
// but WITHOUT ANY WARRANTY; without even the implied warranty of
// MERCHANTABILITY or FITNESS FOR A PARTICULAR PURPOSE.  See the
// GNU General Public License for more details.

// You should have received a copy of the GNU General Public License
// along with Substrate. If not, see <http://www.gnu.org/licenses/>.

//! The Substrate runtime. This can be compiled with ``#[no_std]`, ready for Wasm.

#![cfg_attr(not(feature = "std"), no_std)]
// `construct_runtime!` does a lot of recursion and requires us to increase the limit to 256.
#![recursion_limit="256"]

use sp_std::prelude::*;
use frame_support::{
	construct_runtime, parameter_types, debug,
	weights::{
		Weight,
		constants::{BlockExecutionWeight, ExtrinsicBaseWeight, RocksDbWeight, WEIGHT_PER_SECOND},
	},
	traits::{Currency, Imbalance, KeyOwnerProofSystem, OnUnbalanced, Randomness, LockIdentifier},
};
use sp_core::{
	crypto::KeyTypeId,
	u32_trait::{_1, _2, _3, _4},
	OpaqueMetadata,
};
pub use node_primitives::{AccountId, Signature};
use node_primitives::{AccountIndex, Balance, BlockNumber, Hash, Index, Moment};
use sp_api::impl_runtime_apis;
use sp_runtime::{
	Permill, Perbill, Perquintill, Percent, ApplyExtrinsicResult,
	impl_opaque_keys, generic, create_runtime_str, ModuleId,
};
use sp_runtime::curve::PiecewiseLinear;
use sp_runtime::transaction_validity::{TransactionValidity, TransactionSource, TransactionPriority};
use sp_runtime::traits::{
	self, BlakeTwo256, Block as BlockT, StaticLookup, SaturatedConversion,
	ConvertInto, OpaqueKeys, NumberFor,
};
use cli_utils::{RuntimeAdapter, IndexFor};
use sp_version::RuntimeVersion;
#[cfg(any(feature = "std", test))]
use sp_version::NativeVersion;
use pallet_grandpa::{AuthorityId as GrandpaId, AuthorityList as GrandpaAuthorityList};
use pallet_grandpa::fg_primitives;
use pallet_im_online::sr25519::AuthorityId as ImOnlineId;
use sp_authority_discovery::AuthorityId as AuthorityDiscoveryId;
use pallet_transaction_payment_rpc_runtime_api::RuntimeDispatchInfo;
use pallet_contracts_rpc_runtime_api::ContractExecResult;
use pallet_session::{historical as pallet_session_historical};
use sp_inherents::{InherentData, CheckInherentsResult};
use codec::Encode;
use static_assertions::const_assert;

#[cfg(any(feature = "std", test))]
pub use sp_runtime::BuildStorage;
pub use pallet_timestamp::Call as TimestampCall;
pub use pallet_balances::Call as BalancesCall;
pub use frame_system::Call as SystemCall;
pub use pallet_contracts::Gas;
pub use frame_support::StorageValue;
pub use pallet_staking::StakerStatus;

/// Implementations of some helper traits passed into runtime modules as associated types.
pub mod impls;
use impls::{CurrencyToVoteHandler, Author, LinearWeightToFee, TargetedFeeAdjustment};

/// Constant values used within the runtime.
pub mod constants;
use constants::{time::*, currency::*};

// Make the WASM binary available.
#[cfg(feature = "std")]
include!(concat!(env!("OUT_DIR"), "/wasm_binary.rs"));

/// Runtime version.
pub const VERSION: RuntimeVersion = RuntimeVersion {
	spec_name: create_runtime_str!("node"),
	impl_name: create_runtime_str!("substrate-node"),
	authoring_version: 10,
	// Per convention: if the runtime behavior changes, increment spec_version
	// and set impl_version to 0. If only runtime
	// implementation changes and behavior does not, then leave spec_version as
	// is and increment impl_version.
	spec_version: 248,
	impl_version: 0,
	apis: RUNTIME_API_VERSIONS,
	transaction_version: 1,
};

/// Native version.
#[cfg(any(feature = "std", test))]
pub fn native_version() -> NativeVersion {
	NativeVersion {
		runtime_version: VERSION,
		can_author_with: Default::default(),
	}
}

type NegativeImbalance = <Balances as Currency<AccountId>>::NegativeImbalance;

pub struct DealWithFees;
impl OnUnbalanced<NegativeImbalance> for DealWithFees {
	fn on_unbalanceds<B>(mut fees_then_tips: impl Iterator<Item=NegativeImbalance>) {
		if let Some(fees) = fees_then_tips.next() {
			// for fees, 80% to treasury, 20% to author
			let mut split = fees.ration(80, 20);
			if let Some(tips) = fees_then_tips.next() {
				// for tips, if any, 80% to treasury, 20% to author (though this can be anything)
				tips.ration_merge_into(80, 20, &mut split);
			}
			Treasury::on_unbalanced(split.0);
			Author::on_unbalanced(split.1);
		}
	}
}

parameter_types! {
	pub const BlockHashCount: BlockNumber = 2400;
	/// We allow for 2 seconds of compute with a 6 second average block time.
	pub const MaximumBlockWeight: Weight = 2 * WEIGHT_PER_SECOND;
	pub const MaximumBlockLength: u32 = 5 * 1024 * 1024;
	pub const Version: RuntimeVersion = VERSION;
	pub const AvailableBlockRatio: Perbill = Perbill::from_percent(75);
}

impl frame_system::Trait for Runtime {
	type Origin = Origin;
	type Call = Call;
	type Index = Index;
	type BlockNumber = BlockNumber;
	type Hash = Hash;
	type Hashing = BlakeTwo256;
	type AccountId = AccountId;
	type Lookup = Indices;
	type Header = generic::Header<BlockNumber, BlakeTwo256>;
	type Event = Event;
	type BlockHashCount = BlockHashCount;
	type MaximumBlockWeight = MaximumBlockWeight;
	type DbWeight = RocksDbWeight;
	type BlockExecutionWeight = BlockExecutionWeight;
	type ExtrinsicBaseWeight = ExtrinsicBaseWeight;
	type MaximumBlockLength = MaximumBlockLength;
	type AvailableBlockRatio = AvailableBlockRatio;
	type Version = Version;
	type ModuleToIndex = ModuleToIndex;
	type AccountData = pallet_balances::AccountData<Balance>;
	type OnNewAccount = ();
	type OnKilledAccount = ();
}

parameter_types! {
	// One storage item; value is size 4+4+16+32 bytes = 56 bytes.
	pub const MultisigDepositBase: Balance = 30 * CENTS;
	// Additional storage item size of 32 bytes.
	pub const MultisigDepositFactor: Balance = 5 * CENTS;
	pub const MaxSignatories: u16 = 100;
}

impl pallet_utility::Trait for Runtime {
	type Event = Event;
	type Call = Call;
	type Currency = Balances;
	type MultisigDepositBase = MultisigDepositBase;
	type MultisigDepositFactor = MultisigDepositFactor;
	type MaxSignatories = MaxSignatories;
}

parameter_types! {
	pub const MaximumSchedulerWeight: Weight = Perbill::from_percent(80) * MaximumBlockWeight::get();
}

impl pallet_scheduler::Trait for Runtime {
	type Event = Event;
	type Origin = Origin;
	type Call = Call;
	type MaximumWeight = MaximumSchedulerWeight;
}

parameter_types! {
	pub const EpochDuration: u64 = EPOCH_DURATION_IN_SLOTS;
	pub const ExpectedBlockTime: Moment = MILLISECS_PER_BLOCK;
}

impl pallet_babe::Trait for Runtime {
	type EpochDuration = EpochDuration;
	type ExpectedBlockTime = ExpectedBlockTime;
	type EpochChangeTrigger = pallet_babe::ExternalTrigger;
}

parameter_types! {
	pub const IndexDeposit: Balance = 1 * DOLLARS;
}

impl pallet_indices::Trait for Runtime {
	type AccountIndex = AccountIndex;
	type Event = Event;
	type Currency = Balances;
	type Deposit = IndexDeposit;
}

parameter_types! {
	pub const ExistentialDeposit: Balance = 1 * DOLLARS;
}

impl pallet_balances::Trait for Runtime {
	type Balance = Balance;
	type DustRemoval = ();
	type Event = Event;
	type ExistentialDeposit = ExistentialDeposit;
	type AccountStore = frame_system::Module<Runtime>;
}

parameter_types! {
	pub const TransactionByteFee: Balance = 10 * MILLICENTS;
	// In the Substrate node, a weight of 10_000_000 (smallest non-zero weight)
	// is mapped to 10_000_000 units of fees, hence:
	pub const WeightFeeCoefficient: Balance = 1;
	// for a sane configuration, this should always be less than `AvailableBlockRatio`.
	pub const TargetBlockFullness: Perquintill = Perquintill::from_percent(25);
}

impl pallet_transaction_payment::Trait for Runtime {
	type Currency = Balances;
	type OnTransactionPayment = DealWithFees;
	type TransactionByteFee = TransactionByteFee;
	type WeightToFee = LinearWeightToFee<WeightFeeCoefficient>;
	type FeeMultiplierUpdate = TargetedFeeAdjustment<TargetBlockFullness>;
}

parameter_types! {
	pub const MinimumPeriod: Moment = SLOT_DURATION / 2;
}

impl pallet_timestamp::Trait for Runtime {
	type Moment = Moment;
	type OnTimestampSet = Babe;
	type MinimumPeriod = MinimumPeriod;
}

parameter_types! {
	pub const UncleGenerations: BlockNumber = 5;
}

impl pallet_authorship::Trait for Runtime {
	type FindAuthor = pallet_session::FindAccountFromAuthorIndex<Self, Babe>;
	type UncleGenerations = UncleGenerations;
	type FilterUncle = ();
	type EventHandler = (Staking, ImOnline);
}

impl_opaque_keys! {
	pub struct SessionKeys {
		pub grandpa: Grandpa,
		pub babe: Babe,
		pub im_online: ImOnline,
		pub authority_discovery: AuthorityDiscovery,
	}
}

parameter_types! {
	pub const DisabledValidatorsThreshold: Perbill = Perbill::from_percent(17);
}

impl pallet_session::Trait for Runtime {
	type Event = Event;
	type ValidatorId = <Self as frame_system::Trait>::AccountId;
	type ValidatorIdOf = pallet_staking::StashOf<Self>;
	type ShouldEndSession = Babe;
	type SessionManager = pallet_session::historical::NoteHistoricalRoot<Self, Staking>;
	type SessionHandler = <SessionKeys as OpaqueKeys>::KeyTypeIdProviders;
	type Keys = SessionKeys;
	type DisabledValidatorsThreshold = DisabledValidatorsThreshold;
	type NextSessionRotation = Babe;
}

impl pallet_session::historical::Trait for Runtime {
	type FullIdentification = pallet_staking::Exposure<AccountId, Balance>;
	type FullIdentificationOf = pallet_staking::ExposureOf<Runtime>;
}

pallet_staking_reward_curve::build! {
	const REWARD_CURVE: PiecewiseLinear<'static> = curve!(
		min_inflation: 0_025_000,
		max_inflation: 0_100_000,
		ideal_stake: 0_500_000,
		falloff: 0_050_000,
		max_piece_count: 40,
		test_precision: 0_005_000,
	);
}

parameter_types! {
	pub const SessionsPerEra: sp_staking::SessionIndex = 6;
	pub const BondingDuration: pallet_staking::EraIndex = 24 * 28;
	pub const SlashDeferDuration: pallet_staking::EraIndex = 24 * 7; // 1/4 the bonding duration.
	pub const RewardCurve: &'static PiecewiseLinear<'static> = &REWARD_CURVE;
	pub const ElectionLookahead: BlockNumber = EPOCH_DURATION_IN_BLOCKS / 4;
	pub const MaxNominatorRewardedPerValidator: u32 = 64;
	pub const MaxIterations: u32 = 5;
}

impl pallet_staking::Trait for Runtime {
	type Currency = Balances;
	type UnixTime = Timestamp;
	type CurrencyToVote = CurrencyToVoteHandler;
	type RewardRemainder = Treasury;
	type Event = Event;
	type Slash = Treasury; // send the slashed funds to the treasury.
	type Reward = (); // rewards are minted from the void
	type SessionsPerEra = SessionsPerEra;
	type BondingDuration = BondingDuration;
	type SlashDeferDuration = SlashDeferDuration;
	/// A super-majority of the council can cancel the slash.
	type SlashCancelOrigin = pallet_collective::EnsureProportionAtLeast<_3, _4, AccountId, CouncilCollective>;
	type SessionInterface = Self;
	type RewardCurve = RewardCurve;
	type NextNewSession = Session;
	type ElectionLookahead = ElectionLookahead;
	type Call = Call;
	type MaxIterations = MaxIterations;
	type MaxNominatorRewardedPerValidator = MaxNominatorRewardedPerValidator;
	type UnsignedPriority = StakingUnsignedPriority;
}

parameter_types! {
	pub const LaunchPeriod: BlockNumber = 28 * 24 * 60 * MINUTES;
	pub const VotingPeriod: BlockNumber = 28 * 24 * 60 * MINUTES;
	pub const FastTrackVotingPeriod: BlockNumber = 3 * 24 * 60 * MINUTES;
	pub const InstantAllowed: bool = true;
	pub const MinimumDeposit: Balance = 100 * DOLLARS;
	pub const EnactmentPeriod: BlockNumber = 30 * 24 * 60 * MINUTES;
	pub const CooloffPeriod: BlockNumber = 28 * 24 * 60 * MINUTES;
	// One cent: $10,000 / MB
	pub const PreimageByteDeposit: Balance = 1 * CENTS;
}

impl pallet_democracy::Trait for Runtime {
	type Proposal = Call;
	type Event = Event;
	type Currency = Balances;
	type EnactmentPeriod = EnactmentPeriod;
	type LaunchPeriod = LaunchPeriod;
	type VotingPeriod = VotingPeriod;
	type MinimumDeposit = MinimumDeposit;
	/// A straight majority of the council can decide what their next motion is.
	type ExternalOrigin = pallet_collective::EnsureProportionAtLeast<_1, _2, AccountId, CouncilCollective>;
	/// A super-majority can have the next scheduled referendum be a straight majority-carries vote.
	type ExternalMajorityOrigin = pallet_collective::EnsureProportionAtLeast<_3, _4, AccountId, CouncilCollective>;
	/// A unanimous council can have the next scheduled referendum be a straight default-carries
	/// (NTB) vote.
	type ExternalDefaultOrigin = pallet_collective::EnsureProportionAtLeast<_1, _1, AccountId, CouncilCollective>;
	/// Two thirds of the technical committee can have an ExternalMajority/ExternalDefault vote
	/// be tabled immediately and with a shorter voting/enactment period.
	type FastTrackOrigin = pallet_collective::EnsureProportionAtLeast<_2, _3, AccountId, TechnicalCollective>;
	type InstantOrigin = pallet_collective::EnsureProportionAtLeast<_1, _1, AccountId, TechnicalCollective>;
	type InstantAllowed = InstantAllowed;
	type FastTrackVotingPeriod = FastTrackVotingPeriod;
	// To cancel a proposal which has been passed, 2/3 of the council must agree to it.
	type CancellationOrigin = pallet_collective::EnsureProportionAtLeast<_2, _3, AccountId, CouncilCollective>;
	// Any single technical committee member may veto a coming council proposal, however they can
	// only do it once and it lasts only for the cooloff period.
	type VetoOrigin = pallet_collective::EnsureMember<AccountId, TechnicalCollective>;
	type CooloffPeriod = CooloffPeriod;
	type PreimageByteDeposit = PreimageByteDeposit;
	type Slash = Treasury;
	type Scheduler = Scheduler;
}

parameter_types! {
	pub const CouncilMotionDuration: BlockNumber = 5 * DAYS;
	pub const CouncilMaxProposals: u32 = 100;
}

type CouncilCollective = pallet_collective::Instance1;
impl pallet_collective::Trait<CouncilCollective> for Runtime {
	type Origin = Origin;
	type Proposal = Call;
	type Event = Event;
	type MotionDuration = CouncilMotionDuration;
	type MaxProposals = CouncilMaxProposals;
}

const DESIRED_MEMBERS: u32 = 13;
parameter_types! {
	pub const CandidacyBond: Balance = 10 * DOLLARS;
	pub const VotingBond: Balance = 1 * DOLLARS;
	pub const TermDuration: BlockNumber = 7 * DAYS;
	pub const DesiredMembers: u32 = DESIRED_MEMBERS;
	pub const DesiredRunnersUp: u32 = 7;
	pub const ElectionsPhragmenModuleId: LockIdentifier = *b"phrelect";
}
// Make sure that there are no more than `MAX_MEMBERS` members elected via phragmen.
const_assert!(DESIRED_MEMBERS <= pallet_collective::MAX_MEMBERS);

impl pallet_elections_phragmen::Trait for Runtime {
	type ModuleId = ElectionsPhragmenModuleId;
	type Event = Event;
	type Currency = Balances;
	type ChangeMembers = Council;
	// NOTE: this implies that council's genesis members cannot be set directly and must come from
	// this module.
	type InitializeMembers = Council;
	type CurrencyToVote = CurrencyToVoteHandler;
	type CandidacyBond = CandidacyBond;
	type VotingBond = VotingBond;
	type LoserCandidate = ();
	type BadReport = ();
	type KickedMember = ();
	type DesiredMembers = DesiredMembers;
	type DesiredRunnersUp = DesiredRunnersUp;
	type TermDuration = TermDuration;
}

parameter_types! {
	pub const TechnicalMotionDuration: BlockNumber = 5 * DAYS;
	pub const TechnicalMaxProposals: u32 = 100;
}

type TechnicalCollective = pallet_collective::Instance2;
impl pallet_collective::Trait<TechnicalCollective> for Runtime {
	type Origin = Origin;
	type Proposal = Call;
	type Event = Event;
	type MotionDuration = TechnicalMotionDuration;
	type MaxProposals = TechnicalMaxProposals;
}

impl pallet_membership::Trait<pallet_membership::Instance1> for Runtime {
	type Event = Event;
	type AddOrigin = pallet_collective::EnsureProportionMoreThan<_1, _2, AccountId, CouncilCollective>;
	type RemoveOrigin = pallet_collective::EnsureProportionMoreThan<_1, _2, AccountId, CouncilCollective>;
	type SwapOrigin = pallet_collective::EnsureProportionMoreThan<_1, _2, AccountId, CouncilCollective>;
	type ResetOrigin = pallet_collective::EnsureProportionMoreThan<_1, _2, AccountId, CouncilCollective>;
	type PrimeOrigin = pallet_collective::EnsureProportionMoreThan<_1, _2, AccountId, CouncilCollective>;
	type MembershipInitialized = TechnicalCommittee;
	type MembershipChanged = TechnicalCommittee;
}

parameter_types! {
	pub const ProposalBond: Permill = Permill::from_percent(5);
	pub const ProposalBondMinimum: Balance = 1 * DOLLARS;
	pub const SpendPeriod: BlockNumber = 1 * DAYS;
	pub const Burn: Permill = Permill::from_percent(50);
	pub const TipCountdown: BlockNumber = 1 * DAYS;
	pub const TipFindersFee: Percent = Percent::from_percent(20);
	pub const TipReportDepositBase: Balance = 1 * DOLLARS;
	pub const TipReportDepositPerByte: Balance = 1 * CENTS;
	pub const TreasuryModuleId: ModuleId = ModuleId(*b"py/trsry");
}

impl pallet_treasury::Trait for Runtime {
	type Currency = Balances;
	type ApproveOrigin = pallet_collective::EnsureMembers<_4, AccountId, CouncilCollective>;
	type RejectOrigin = pallet_collective::EnsureMembers<_2, AccountId, CouncilCollective>;
	type Tippers = Elections;
	type TipCountdown = TipCountdown;
	type TipFindersFee = TipFindersFee;
	type TipReportDepositBase = TipReportDepositBase;
	type TipReportDepositPerByte = TipReportDepositPerByte;
	type Event = Event;
	type ProposalRejection = ();
	type ProposalBond = ProposalBond;
	type ProposalBondMinimum = ProposalBondMinimum;
	type SpendPeriod = SpendPeriod;
	type Burn = Burn;
	type ModuleId = TreasuryModuleId;
}

parameter_types! {
	pub const TombstoneDeposit: Balance = 1 * DOLLARS;
	pub const RentByteFee: Balance = 1 * DOLLARS;
	pub const RentDepositOffset: Balance = 1000 * DOLLARS;
	pub const SurchargeReward: Balance = 150 * DOLLARS;
}

impl pallet_contracts::Trait for Runtime {
	type Time = Timestamp;
	type Randomness = RandomnessCollectiveFlip;
	type Call = Call;
	type Event = Event;
	type DetermineContractAddress = pallet_contracts::SimpleAddressDeterminer<Runtime>;
	type TrieIdGenerator = pallet_contracts::TrieIdFromParentCounter<Runtime>;
	type RentPayment = ();
	type SignedClaimHandicap = pallet_contracts::DefaultSignedClaimHandicap;
	type TombstoneDeposit = TombstoneDeposit;
	type StorageSizeOffset = pallet_contracts::DefaultStorageSizeOffset;
	type RentByteFee = RentByteFee;
	type RentDepositOffset = RentDepositOffset;
	type SurchargeReward = SurchargeReward;
	type MaxDepth = pallet_contracts::DefaultMaxDepth;
	type MaxValueSize = pallet_contracts::DefaultMaxValueSize;
}

impl pallet_sudo::Trait for Runtime {
	type Event = Event;
	type Call = Call;
}

parameter_types! {
	pub const SessionDuration: BlockNumber = EPOCH_DURATION_IN_SLOTS as _;
	pub const ImOnlineUnsignedPriority: TransactionPriority = TransactionPriority::max_value();
	/// We prioritize im-online heartbeats over phragmen solution submission.
	pub const StakingUnsignedPriority: TransactionPriority = TransactionPriority::max_value() / 2;
}

impl RuntimeAdapter for Runtime {
	type Extra = SignedExtra;

	fn build_extra(index: IndexFor<Self>) -> Self::Extra {
		// take the biggest period possible.
		let period = BlockHashCount::get()
			.checked_next_power_of_two()
			.map(|c| c / 2)
			.unwrap_or(2) as u64;
		let current_block = System::block_number()
			.saturated_into::<u64>()
			// The `System::block_number` is initialized with `n+1`,
			// so the actual block number is `n`.
			.saturating_sub(1);
		let tip = 0;
<<<<<<< HEAD

		(
			frame_system::CheckVersion::<Runtime>::new(),
=======
		let extra: SignedExtra = (
			frame_system::CheckSpecVersion::<Runtime>::new(),
			frame_system::CheckTxVersion::<Runtime>::new(),
>>>>>>> d9ec920f
			frame_system::CheckGenesis::<Runtime>::new(),
			frame_system::CheckEra::<Runtime>::from(generic::Era::mortal(period, current_block)),
			frame_system::CheckNonce::<Runtime>::from(index),
			frame_system::CheckWeight::<Runtime>::new(),
			pallet_transaction_payment::ChargeTransactionPayment::<Runtime>::from(tip),
			pallet_grandpa::ValidateEquivocationReport::<Runtime>::new(),
		)
	}
}

impl<LocalCall> frame_system::offchain::CreateSignedTransaction<LocalCall> for Runtime
	where
		Call: From<LocalCall>,
{
	fn create_transaction<C: frame_system::offchain::AppCrypto<Self::Public, Self::Signature>>(
		call: Call,
		public: <Signature as traits::Verify>::Signer,
		account: AccountId,
		nonce: Index,
	) -> Option<(Call, <UncheckedExtrinsic as traits::Extrinsic>::SignaturePayload)> {
		let extra = Runtime::build_extra(nonce);
		let raw_payload = SignedPayload::new(call, extra).map_err(|e| {
			debug::warn!("Unable to create signed payload: {:?}", e);
		}).ok()?;
		let signature = raw_payload.using_encoded(|payload| {
			C::sign(payload, public)
		})?;
		let address = Indices::unlookup(account);
		let (call, extra, _) = raw_payload.deconstruct();
		Some((call, (address, signature.into(), extra)))
	}
}

impl frame_system::offchain::SigningTypes for Runtime {
	type Public = <Signature as traits::Verify>::Signer;
	type Signature = Signature;
}

impl<C> frame_system::offchain::SendTransactionTypes<C> for Runtime where
	Call: From<C>,
{
	type OverarchingCall = Call;
	type Extrinsic = UncheckedExtrinsic;
}

impl pallet_im_online::Trait for Runtime {
	type AuthorityId = ImOnlineId;
	type Event = Event;
	type SessionDuration = SessionDuration;
	type ReportUnresponsiveness = Offences;
	type UnsignedPriority = ImOnlineUnsignedPriority;
}

impl pallet_offences::Trait for Runtime {
	type Event = Event;
	type IdentificationTuple = pallet_session::historical::IdentificationTuple<Self>;
	type OnOffenceHandler = Staking;
}

impl pallet_authority_discovery::Trait for Runtime {}

impl pallet_grandpa::Trait for Runtime {
	type Event = Event;
	type Call = Call;

	type KeyOwnerProofSystem = Historical;

	type KeyOwnerProof =
		<Self::KeyOwnerProofSystem as KeyOwnerProofSystem<(KeyTypeId, GrandpaId)>>::Proof;

	type KeyOwnerIdentification = <Self::KeyOwnerProofSystem as KeyOwnerProofSystem<(
		KeyTypeId,
		GrandpaId,
	)>>::IdentificationTuple;

	type HandleEquivocation = pallet_grandpa::EquivocationHandler<
		Self::KeyOwnerIdentification,
		node_primitives::report::ReporterAppCrypto,
		Runtime,
		Offences,
	>;
}

parameter_types! {
	pub const WindowSize: BlockNumber = 101;
	pub const ReportLatency: BlockNumber = 1000;
}

impl pallet_finality_tracker::Trait for Runtime {
	type OnFinalizationStalled = ();
	type WindowSize = WindowSize;
	type ReportLatency = ReportLatency;
}

parameter_types! {
	pub const BasicDeposit: Balance = 10 * DOLLARS;       // 258 bytes on-chain
	pub const FieldDeposit: Balance = 250 * CENTS;        // 66 bytes on-chain
	pub const SubAccountDeposit: Balance = 2 * DOLLARS;   // 53 bytes on-chain
	pub const MaxSubAccounts: u32 = 100;
	pub const MaxAdditionalFields: u32 = 100;
	pub const MaxRegistrars: u32 = 20;
}

impl pallet_identity::Trait for Runtime {
	type Event = Event;
	type Currency = Balances;
	type BasicDeposit = BasicDeposit;
	type FieldDeposit = FieldDeposit;
	type SubAccountDeposit = SubAccountDeposit;
	type MaxSubAccounts = MaxSubAccounts;
	type MaxAdditionalFields = MaxAdditionalFields;
	type MaxRegistrars = MaxRegistrars;
	type Slashed = Treasury;
	type ForceOrigin = pallet_collective::EnsureProportionMoreThan<_1, _2, AccountId, CouncilCollective>;
	type RegistrarOrigin = pallet_collective::EnsureProportionMoreThan<_1, _2, AccountId, CouncilCollective>;
}

parameter_types! {
	pub const ConfigDepositBase: Balance = 5 * DOLLARS;
	pub const FriendDepositFactor: Balance = 50 * CENTS;
	pub const MaxFriends: u16 = 9;
	pub const RecoveryDeposit: Balance = 5 * DOLLARS;
}

impl pallet_recovery::Trait for Runtime {
	type Event = Event;
	type Call = Call;
	type Currency = Balances;
	type ConfigDepositBase = ConfigDepositBase;
	type FriendDepositFactor = FriendDepositFactor;
	type MaxFriends = MaxFriends;
	type RecoveryDeposit = RecoveryDeposit;
}

parameter_types! {
	pub const CandidateDeposit: Balance = 10 * DOLLARS;
	pub const WrongSideDeduction: Balance = 2 * DOLLARS;
	pub const MaxStrikes: u32 = 10;
	pub const RotationPeriod: BlockNumber = 80 * HOURS;
	pub const PeriodSpend: Balance = 500 * DOLLARS;
	pub const MaxLockDuration: BlockNumber = 36 * 30 * DAYS;
	pub const ChallengePeriod: BlockNumber = 7 * DAYS;
	pub const SocietyModuleId: ModuleId = ModuleId(*b"py/socie");
}

impl pallet_society::Trait for Runtime {
	type Event = Event;
	type Currency = Balances;
	type Randomness = RandomnessCollectiveFlip;
	type CandidateDeposit = CandidateDeposit;
	type WrongSideDeduction = WrongSideDeduction;
	type MaxStrikes = MaxStrikes;
	type PeriodSpend = PeriodSpend;
	type MembershipChanged = ();
	type RotationPeriod = RotationPeriod;
	type MaxLockDuration = MaxLockDuration;
	type FounderSetOrigin = pallet_collective::EnsureProportionMoreThan<_1, _2, AccountId, CouncilCollective>;
	type SuspensionJudgementOrigin = pallet_society::EnsureFounder<Runtime>;
	type ChallengePeriod = ChallengePeriod;
	type ModuleId = SocietyModuleId;
}

parameter_types! {
	pub const MinVestedTransfer: Balance = 100 * DOLLARS;
}

impl pallet_vesting::Trait for Runtime {
	type Event = Event;
	type Currency = Balances;
	type BlockNumberToBalance = ConvertInto;
	type MinVestedTransfer = MinVestedTransfer;
}

construct_runtime!(
	pub enum Runtime where
		Block = Block,
		NodeBlock = node_primitives::Block,
		UncheckedExtrinsic = UncheckedExtrinsic
	{
		System: frame_system::{Module, Call, Config, Storage, Event<T>},
		Utility: pallet_utility::{Module, Call, Storage, Event<T>},
		Babe: pallet_babe::{Module, Call, Storage, Config, Inherent(Timestamp)},
		Timestamp: pallet_timestamp::{Module, Call, Storage, Inherent},
		Authorship: pallet_authorship::{Module, Call, Storage, Inherent},
		Indices: pallet_indices::{Module, Call, Storage, Config<T>, Event<T>},
		Balances: pallet_balances::{Module, Call, Storage, Config<T>, Event<T>},
		TransactionPayment: pallet_transaction_payment::{Module, Storage},
		Staking: pallet_staking::{Module, Call, Config<T>, Storage, Event<T>, ValidateUnsigned},
		Session: pallet_session::{Module, Call, Storage, Event, Config<T>},
		Democracy: pallet_democracy::{Module, Call, Storage, Config, Event<T>},
		Council: pallet_collective::<Instance1>::{Module, Call, Storage, Origin<T>, Event<T>, Config<T>},
		TechnicalCommittee: pallet_collective::<Instance2>::{Module, Call, Storage, Origin<T>, Event<T>, Config<T>},
		Elections: pallet_elections_phragmen::{Module, Call, Storage, Event<T>, Config<T>},
		TechnicalMembership: pallet_membership::<Instance1>::{Module, Call, Storage, Event<T>, Config<T>},
		FinalityTracker: pallet_finality_tracker::{Module, Call, Inherent},
		Grandpa: pallet_grandpa::{Module, Call, Storage, Config, Event},
		Treasury: pallet_treasury::{Module, Call, Storage, Config, Event<T>},
		Contracts: pallet_contracts::{Module, Call, Config, Storage, Event<T>},
		Sudo: pallet_sudo::{Module, Call, Config<T>, Storage, Event<T>},
		ImOnline: pallet_im_online::{Module, Call, Storage, Event<T>, ValidateUnsigned, Config<T>},
		AuthorityDiscovery: pallet_authority_discovery::{Module, Call, Config},
		Offences: pallet_offences::{Module, Call, Storage, Event},
		Historical: pallet_session_historical::{Module},
		RandomnessCollectiveFlip: pallet_randomness_collective_flip::{Module, Call, Storage},
		Identity: pallet_identity::{Module, Call, Storage, Event<T>},
		Society: pallet_society::{Module, Call, Storage, Event<T>, Config<T>},
		Recovery: pallet_recovery::{Module, Call, Storage, Event<T>},
		Vesting: pallet_vesting::{Module, Call, Storage, Event<T>, Config<T>},
		Scheduler: pallet_scheduler::{Module, Call, Storage, Event<T>},
	}
);

/// The address format for describing accounts.
pub type Address = <Indices as StaticLookup>::Source;
/// Block header type as expected by this runtime.
pub type Header = generic::Header<BlockNumber, BlakeTwo256>;
/// Block type as expected by this runtime.
pub type Block = generic::Block<Header, UncheckedExtrinsic>;
/// A Block signed with a Justification
pub type SignedBlock = generic::SignedBlock<Block>;
/// BlockId type as expected by this runtime.
pub type BlockId = generic::BlockId<Block>;
/// The SignedExtension to the basic transaction logic.
///
/// When you change this, you **MUST** modify [`sign`] in `bin/node/testing/src/keyring.rs`!
///
/// [`sign`]: <../../testing/src/keyring.rs.html>
pub type SignedExtra = (
	frame_system::CheckSpecVersion<Runtime>,
	frame_system::CheckTxVersion<Runtime>,
	frame_system::CheckGenesis<Runtime>,
	frame_system::CheckEra<Runtime>,
	frame_system::CheckNonce<Runtime>,
	frame_system::CheckWeight<Runtime>,
	pallet_transaction_payment::ChargeTransactionPayment<Runtime>,
	pallet_grandpa::ValidateEquivocationReport<Runtime>,
);
/// Unchecked extrinsic type as expected by this runtime.
pub type UncheckedExtrinsic = generic::UncheckedExtrinsic<Address, Call, Signature, SignedExtra>;
/// The payload being signed in transactions.
pub type SignedPayload = generic::SignedPayload<Call, SignedExtra>;
/// Extrinsic type that has already been checked.
pub type CheckedExtrinsic = generic::CheckedExtrinsic<AccountId, Call, SignedExtra>;
/// Executive: handles dispatch to the various modules.
pub type Executive = frame_executive::Executive<Runtime, Block, frame_system::ChainContext<Runtime>, Runtime, AllModules>;

impl_runtime_apis! {
	impl sp_api::Core<Block> for Runtime {
		fn version() -> RuntimeVersion {
			VERSION
		}

		fn execute_block(block: Block) {
			Executive::execute_block(block)
		}

		fn initialize_block(header: &<Block as BlockT>::Header) {
			Executive::initialize_block(header)
		}
	}

	impl sp_api::Metadata<Block> for Runtime {
		fn metadata() -> OpaqueMetadata {
			Runtime::metadata().into()
		}
	}

	impl sp_block_builder::BlockBuilder<Block> for Runtime {
		fn apply_extrinsic(extrinsic: <Block as BlockT>::Extrinsic) -> ApplyExtrinsicResult {
			Executive::apply_extrinsic(extrinsic)
		}

		fn finalize_block() -> <Block as BlockT>::Header {
			Executive::finalize_block()
		}

		fn inherent_extrinsics(data: InherentData) -> Vec<<Block as BlockT>::Extrinsic> {
			data.create_extrinsics()
		}

		fn check_inherents(block: Block, data: InherentData) -> CheckInherentsResult {
			data.check_extrinsics(&block)
		}

		fn random_seed() -> <Block as BlockT>::Hash {
			RandomnessCollectiveFlip::random_seed()
		}
	}

	impl sp_transaction_pool::runtime_api::TaggedTransactionQueue<Block> for Runtime {
		fn validate_transaction(
			source: TransactionSource,
			tx: <Block as BlockT>::Extrinsic,
		) -> TransactionValidity {
			Executive::validate_transaction(source, tx)
		}
	}

	impl sp_offchain::OffchainWorkerApi<Block> for Runtime {
		fn offchain_worker(header: &<Block as BlockT>::Header) {
			Executive::offchain_worker(header)
		}
	}

	impl fg_primitives::GrandpaApi<Block> for Runtime {
		fn grandpa_authorities() -> GrandpaAuthorityList {
			Grandpa::grandpa_authorities()
		}

		fn submit_report_equivocation_extrinsic(
			equivocation_proof: fg_primitives::EquivocationProof<
				<Block as BlockT>::Hash,
				NumberFor<Block>,
			>,
			key_owner_proof: fg_primitives::OpaqueKeyOwnershipProof,
		) -> Option<()> {
			let key_owner_proof = key_owner_proof.decode()?;

			Grandpa::submit_report_equivocation_extrinsic(
				equivocation_proof,
				key_owner_proof,
			)
		}

		fn generate_key_ownership_proof(
			_set_id: fg_primitives::SetId,
			authority_id: GrandpaId,
		) -> Option<fg_primitives::OpaqueKeyOwnershipProof> {
			use codec::Encode;

			Historical::prove((fg_primitives::KEY_TYPE, authority_id))
				.map(|p| p.encode())
				.map(fg_primitives::OpaqueKeyOwnershipProof::new)
		}
	}

	impl sp_consensus_babe::BabeApi<Block> for Runtime {
		fn configuration() -> sp_consensus_babe::BabeGenesisConfiguration {
			// The choice of `c` parameter (where `1 - c` represents the
			// probability of a slot being empty), is done in accordance to the
			// slot duration and expected target block time, for safely
			// resisting network delays of maximum two seconds.
			// <https://research.web3.foundation/en/latest/polkadot/BABE/Babe/#6-practical-results>
			sp_consensus_babe::BabeGenesisConfiguration {
				slot_duration: Babe::slot_duration(),
				epoch_length: EpochDuration::get(),
				c: PRIMARY_PROBABILITY,
				genesis_authorities: Babe::authorities(),
				randomness: Babe::randomness(),
				allowed_slots: sp_consensus_babe::AllowedSlots::PrimaryAndSecondaryPlainSlots,
			}
		}

		fn current_epoch_start() -> sp_consensus_babe::SlotNumber {
			Babe::current_epoch_start()
		}
	}

	impl sp_authority_discovery::AuthorityDiscoveryApi<Block> for Runtime {
		fn authorities() -> Vec<AuthorityDiscoveryId> {
			AuthorityDiscovery::authorities()
		}
	}

	impl frame_system_rpc_runtime_api::AccountNonceApi<Block, AccountId, Index> for Runtime {
		fn account_nonce(account: AccountId) -> Index {
			System::account_nonce(account)
		}
	}

	impl pallet_contracts_rpc_runtime_api::ContractsApi<Block, AccountId, Balance, BlockNumber>
		for Runtime
	{
		fn call(
			origin: AccountId,
			dest: AccountId,
			value: Balance,
			gas_limit: u64,
			input_data: Vec<u8>,
		) -> ContractExecResult {
			let exec_result =
				Contracts::bare_call(origin, dest.into(), value, gas_limit, input_data);
			match exec_result {
				Ok(v) => ContractExecResult::Success {
					status: v.status,
					data: v.data,
				},
				Err(_) => ContractExecResult::Error,
			}
		}

		fn get_storage(
			address: AccountId,
			key: [u8; 32],
		) -> pallet_contracts_primitives::GetStorageResult {
			Contracts::get_storage(address, key)
		}

		fn rent_projection(
			address: AccountId,
		) -> pallet_contracts_primitives::RentProjectionResult<BlockNumber> {
			Contracts::rent_projection(address)
		}
	}

	impl pallet_transaction_payment_rpc_runtime_api::TransactionPaymentApi<
		Block,
		Balance,
		UncheckedExtrinsic,
	> for Runtime {
		fn query_info(uxt: UncheckedExtrinsic, len: u32) -> RuntimeDispatchInfo<Balance> {
			TransactionPayment::query_info(uxt, len)
		}
	}

	impl sp_session::SessionKeys<Block> for Runtime {
		fn generate_session_keys(seed: Option<Vec<u8>>) -> Vec<u8> {
			SessionKeys::generate(seed)
		}

		fn decode_session_keys(
			encoded: Vec<u8>,
		) -> Option<Vec<(Vec<u8>, KeyTypeId)>> {
			SessionKeys::decode_into_raw_public_keys(&encoded)
		}
	}

	#[cfg(feature = "runtime-benchmarks")]
	impl frame_benchmarking::Benchmark<Block> for Runtime {
		fn dispatch_benchmark(
			pallet: Vec<u8>,
			benchmark: Vec<u8>,
			lowest_range_values: Vec<u32>,
			highest_range_values: Vec<u32>,
			steps: Vec<u32>,
			repeat: u32,
		) -> Result<Vec<frame_benchmarking::BenchmarkBatch>, sp_runtime::RuntimeString> {
			use frame_benchmarking::{Benchmarking, BenchmarkBatch, add_benchmark};
			// Trying to add benchmarks directly to the Session Pallet caused cyclic dependency issues.
			// To get around that, we separated the Session benchmarks into its own crate, which is why
			// we need these two lines below.
			use pallet_session_benchmarking::Module as SessionBench;
			use pallet_offences_benchmarking::Module as OffencesBench;
			use frame_system_benchmarking::Module as SystemBench;

			impl pallet_session_benchmarking::Trait for Runtime {}
			impl pallet_offences_benchmarking::Trait for Runtime {}
			impl frame_system_benchmarking::Trait for Runtime {}

			let mut batches = Vec::<BenchmarkBatch>::new();
			let params = (&pallet, &benchmark, &lowest_range_values, &highest_range_values, &steps, repeat);

			add_benchmark!(params, batches, b"balances", Balances);
			add_benchmark!(params, batches, b"collective", Council);
			add_benchmark!(params, batches, b"democracy", Democracy);
			add_benchmark!(params, batches, b"identity", Identity);
			add_benchmark!(params, batches, b"im-online", ImOnline);
			add_benchmark!(params, batches, b"offences", OffencesBench::<Runtime>);
			add_benchmark!(params, batches, b"scheduler", Scheduler);
			add_benchmark!(params, batches, b"session", SessionBench::<Runtime>);
			add_benchmark!(params, batches, b"staking", Staking);
			add_benchmark!(params, batches, b"system", SystemBench::<Runtime>);
			add_benchmark!(params, batches, b"timestamp", Timestamp);
			add_benchmark!(params, batches, b"treasury", Treasury);
			add_benchmark!(params, batches, b"utility", Utility);
			add_benchmark!(params, batches, b"vesting", Vesting);

			if batches.is_empty() { return Err("Benchmark not found for this pallet.".into()) }
			Ok(batches)
		}
	}
}

#[cfg(test)]
mod tests {
	use super::*;
	use frame_system::offchain::CreateSignedTransaction;

	#[test]
	fn validate_transaction_submitter_bounds() {
		fn is_submit_signed_transaction<T>() where
			T: CreateSignedTransaction<Call>,
		{}

		is_submit_signed_transaction::<Runtime>();
	}
}<|MERGE_RESOLUTION|>--- conflicted
+++ resolved
@@ -529,15 +529,10 @@
 			// so the actual block number is `n`.
 			.saturating_sub(1);
 		let tip = 0;
-<<<<<<< HEAD
 
 		(
-			frame_system::CheckVersion::<Runtime>::new(),
-=======
-		let extra: SignedExtra = (
 			frame_system::CheckSpecVersion::<Runtime>::new(),
 			frame_system::CheckTxVersion::<Runtime>::new(),
->>>>>>> d9ec920f
 			frame_system::CheckGenesis::<Runtime>::new(),
 			frame_system::CheckEra::<Runtime>::from(generic::Era::mortal(period, current_block)),
 			frame_system::CheckNonce::<Runtime>::from(index),
