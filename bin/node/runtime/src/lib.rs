// This file is part of Substrate.

// Copyright (C) 2018-2020 Parity Technologies (UK) Ltd.
// SPDX-License-Identifier: GPL-3.0-or-later WITH Classpath-exception-2.0

// This program is free software: you can redistribute it and/or modify
// it under the terms of the GNU General Public License as published by
// the Free Software Foundation, either version 3 of the License, or
// (at your option) any later version.

// This program is distributed in the hope that it will be useful,
// but WITHOUT ANY WARRANTY; without even the implied warranty of
// MERCHANTABILITY or FITNESS FOR A PARTICULAR PURPOSE. See the
// GNU General Public License for more details.

// You should have received a copy of the GNU General Public License
// along with this program. If not, see <https://www.gnu.org/licenses/>.

//! The Substrate runtime. This can be compiled with ``#[no_std]`, ready for Wasm.

#![cfg_attr(not(feature = "std"), no_std)]
// `construct_runtime!` does a lot of recursion and requires us to increase the limit to 256.
#![recursion_limit="256"]

use sp_std::prelude::*;

use frame_support::{
	construct_runtime, parameter_types, debug, RuntimeDebug,
	weights::{
		Weight, IdentityFee,
		constants::{BlockExecutionWeight, ExtrinsicBaseWeight, RocksDbWeight, WEIGHT_PER_SECOND},
	},
	traits::{Currency, Imbalance, KeyOwnerProofSystem, OnUnbalanced, Randomness, LockIdentifier},
};
use frame_system::{EnsureRoot, EnsureOneOf};
use frame_support::traits::InstanceFilter;
use codec::{Encode, Decode};
use sp_core::{
	crypto::KeyTypeId,
	u32_trait::{_1, _2, _3, _4},
	OpaqueMetadata,
};
pub use node_primitives::{AccountId, Signature};
use node_primitives::{AccountIndex, Balance, BlockNumber, Hash, Index, Moment};
use sp_api::impl_runtime_apis;
use sp_runtime::{
	Permill, Perbill, Perquintill, Percent, ApplyExtrinsicResult,
	impl_opaque_keys, generic, create_runtime_str, ModuleId, FixedPointNumber,
};
use sp_runtime::curve::PiecewiseLinear;
use sp_runtime::transaction_validity::{TransactionValidity, TransactionSource, TransactionPriority};
use sp_runtime::traits::{
	self, BlakeTwo256, Block as BlockT, StaticLookup, SaturatedConversion,
	ConvertInto, OpaqueKeys, NumberFor, Saturating,
};
use sp_version::RuntimeVersion;
#[cfg(any(feature = "std", test))]
use sp_version::NativeVersion;
use pallet_grandpa::{AuthorityId as GrandpaId, AuthorityList as GrandpaAuthorityList};
use pallet_grandpa::fg_primitives;
use pallet_im_online::sr25519::AuthorityId as ImOnlineId;
use sp_authority_discovery::AuthorityId as AuthorityDiscoveryId;
use pallet_transaction_payment_rpc_runtime_api::RuntimeDispatchInfo;
pub use pallet_transaction_payment::{Multiplier, TargetedFeeAdjustment};
use pallet_contracts_rpc_runtime_api::ContractExecResult;
use pallet_session::{historical as pallet_session_historical};
use sp_inherents::{InherentData, CheckInherentsResult};
use static_assertions::const_assert;

#[cfg(any(feature = "std", test))]
pub use sp_runtime::BuildStorage;
#[cfg(any(feature = "std", test))]
pub use pallet_balances::Call as BalancesCall;
#[cfg(any(feature = "std", test))]
pub use frame_system::Call as SystemCall;
#[cfg(any(feature = "std", test))]
pub use pallet_staking::StakerStatus;

/// Implementations of some helper traits passed into runtime modules as associated types.
pub mod impls;
use impls::{CurrencyToVoteHandler, Author};

/// Constant values used within the runtime.
pub mod constants;
use constants::{time::*, currency::*};
use sp_runtime::generic::Era;

// Make the WASM binary available.
#[cfg(feature = "std")]
include!(concat!(env!("OUT_DIR"), "/wasm_binary.rs"));

/// Runtime version.
pub const VERSION: RuntimeVersion = RuntimeVersion {
	spec_name: create_runtime_str!("node"),
	impl_name: create_runtime_str!("substrate-node"),
	authoring_version: 10,
	// Per convention: if the runtime behavior changes, increment spec_version
	// and set impl_version to 0. If only runtime
	// implementation changes and behavior does not, then leave spec_version as
	// is and increment impl_version.
	spec_version: 256,
	impl_version: 0,
	apis: RUNTIME_API_VERSIONS,
	transaction_version: 1,
};

/// Native version.
#[cfg(any(feature = "std", test))]
pub fn native_version() -> NativeVersion {
	NativeVersion {
		runtime_version: VERSION,
		can_author_with: Default::default(),
	}
}

type NegativeImbalance = <Balances as Currency<AccountId>>::NegativeImbalance;

pub struct DealWithFees;
impl OnUnbalanced<NegativeImbalance> for DealWithFees {
	fn on_unbalanceds<B>(mut fees_then_tips: impl Iterator<Item=NegativeImbalance>) {
		if let Some(fees) = fees_then_tips.next() {
			// for fees, 80% to treasury, 20% to author
			let mut split = fees.ration(80, 20);
			if let Some(tips) = fees_then_tips.next() {
				// for tips, if any, 80% to treasury, 20% to author (though this can be anything)
				tips.ration_merge_into(80, 20, &mut split);
			}
			Treasury::on_unbalanced(split.0);
			Author::on_unbalanced(split.1);
		}
	}
}

const AVERAGE_ON_INITIALIZE_WEIGHT: Perbill = Perbill::from_percent(10);
parameter_types! {
	pub const BlockHashCount: BlockNumber = 2400;
	/// We allow for 2 seconds of compute with a 6 second average block time.
	pub const MaximumBlockWeight: Weight = 2 * WEIGHT_PER_SECOND;
	pub const AvailableBlockRatio: Perbill = Perbill::from_percent(75);
	/// Assume 10% of weight for average on_initialize calls.
	pub MaximumExtrinsicWeight: Weight =
		AvailableBlockRatio::get().saturating_sub(AVERAGE_ON_INITIALIZE_WEIGHT)
		* MaximumBlockWeight::get();
	pub const MaximumBlockLength: u32 = 5 * 1024 * 1024;
	pub const Version: RuntimeVersion = VERSION;
}

const_assert!(AvailableBlockRatio::get().deconstruct() >= AVERAGE_ON_INITIALIZE_WEIGHT.deconstruct());

impl frame_system::Trait for Runtime {
	type BaseCallFilter = ();
	type Origin = Origin;
	type Call = Call;
	type Index = Index;
	type BlockNumber = BlockNumber;
	type Hash = Hash;
	type Hashing = BlakeTwo256;
	type AccountId = AccountId;
	type Lookup = Indices;
	type Header = generic::Header<BlockNumber, BlakeTwo256>;
	type Event = Event;
	type BlockHashCount = BlockHashCount;
	type MaximumBlockWeight = MaximumBlockWeight;
	type DbWeight = RocksDbWeight;
	type BlockExecutionWeight = BlockExecutionWeight;
	type ExtrinsicBaseWeight = ExtrinsicBaseWeight;
	type MaximumExtrinsicWeight = MaximumExtrinsicWeight;
	type MaximumBlockLength = MaximumBlockLength;
	type AvailableBlockRatio = AvailableBlockRatio;
	type Version = Version;
	type ModuleToIndex = ModuleToIndex;
	type AccountData = pallet_balances::AccountData<Balance>;
	type OnNewAccount = ();
	type OnKilledAccount = ();
	type SystemWeightInfo = ();
}

impl pallet_utility::Trait for Runtime {
	type Event = Event;
	type Call = Call;
	type WeightInfo = ();
}

parameter_types! {
	// One storage item; key size is 32; value is size 4+4+16+32 bytes = 56 bytes.
	pub const DepositBase: Balance = deposit(1, 88);
	// Additional storage item size of 32 bytes.
	pub const DepositFactor: Balance = deposit(0, 32);
	pub const MaxSignatories: u16 = 100;
}

impl pallet_multisig::Trait for Runtime {
	type Event = Event;
	type Call = Call;
	type Currency = Balances;
	type DepositBase = DepositBase;
	type DepositFactor = DepositFactor;
	type MaxSignatories = MaxSignatories;
	type WeightInfo = ();
}

parameter_types! {
	// One storage item; key size 32, value size 8; .
	pub const ProxyDepositBase: Balance = deposit(1, 8);
	// Additional storage item size of 33 bytes.
	pub const ProxyDepositFactor: Balance = deposit(0, 33);
	pub const MaxProxies: u16 = 32;
}

/// The type used to represent the kinds of proxying allowed.
#[derive(Copy, Clone, Eq, PartialEq, Ord, PartialOrd, Encode, Decode, RuntimeDebug)]
pub enum ProxyType {
	Any,
	NonTransfer,
	Governance,
	Staking,
}
impl Default for ProxyType { fn default() -> Self { Self::Any } }
impl InstanceFilter<Call> for ProxyType {
	fn filter(&self, c: &Call) -> bool {
		match self {
			ProxyType::Any => true,
			ProxyType::NonTransfer => !matches!(c,
				Call::Balances(..) | Call::Vesting(pallet_vesting::Call::vested_transfer(..))
					| Call::Indices(pallet_indices::Call::transfer(..))
			),
			ProxyType::Governance => matches!(c,
				Call::Democracy(..) | Call::Council(..) | Call::Society(..)
					| Call::TechnicalCommittee(..) | Call::Elections(..) | Call::Treasury(..)
			),
			ProxyType::Staking => matches!(c, Call::Staking(..)),
		}
	}
	fn is_superset(&self, o: &Self) -> bool {
		match (self, o) {
			(x, y) if x == y => true,
			(ProxyType::Any, _) => true,
			(_, ProxyType::Any) => false,
			(ProxyType::NonTransfer, _) => true,
			_ => false,
		}
	}
}

impl pallet_proxy::Trait for Runtime {
	type Event = Event;
	type Call = Call;
	type Currency = Balances;
	type ProxyType = ProxyType;
	type ProxyDepositBase = ProxyDepositBase;
	type ProxyDepositFactor = ProxyDepositFactor;
	type MaxProxies = MaxProxies;
	type WeightInfo = ();
}

parameter_types! {
	pub MaximumSchedulerWeight: Weight = Perbill::from_percent(80) * MaximumBlockWeight::get();
}

impl pallet_scheduler::Trait for Runtime {
	type Event = Event;
	type Origin = Origin;
	type PalletsOrigin = OriginCaller;
	type Call = Call;
	type MaximumWeight = MaximumSchedulerWeight;
	type ScheduleOrigin = EnsureRoot<AccountId>;
	type WeightInfo = ();
}

parameter_types! {
	pub const EpochDuration: u64 = EPOCH_DURATION_IN_SLOTS;
	pub const ExpectedBlockTime: Moment = MILLISECS_PER_BLOCK;
}

impl pallet_babe::Trait for Runtime {
	type EpochDuration = EpochDuration;
	type ExpectedBlockTime = ExpectedBlockTime;
	type EpochChangeTrigger = pallet_babe::ExternalTrigger;

	type KeyOwnerProofSystem = Historical;

	type KeyOwnerProof = <Self::KeyOwnerProofSystem as KeyOwnerProofSystem<(
		KeyTypeId,
		pallet_babe::AuthorityId,
	)>>::Proof;

	type KeyOwnerIdentification = <Self::KeyOwnerProofSystem as KeyOwnerProofSystem<(
		KeyTypeId,
		pallet_babe::AuthorityId,
	)>>::IdentificationTuple;

	type HandleEquivocation =
		pallet_babe::EquivocationHandler<Self::KeyOwnerIdentification, Offences>;
}

parameter_types! {
	pub const IndexDeposit: Balance = 1 * DOLLARS;
}

impl pallet_indices::Trait for Runtime {
	type AccountIndex = AccountIndex;
	type Currency = Balances;
	type Deposit = IndexDeposit;
	type Event = Event;
	type WeightInfo = ();
}

parameter_types! {
	pub const ExistentialDeposit: Balance = 1 * DOLLARS;
}

impl pallet_balances::Trait for Runtime {
	type Balance = Balance;
	type DustRemoval = ();
	type Event = Event;
	type ExistentialDeposit = ExistentialDeposit;
	type AccountStore = frame_system::Module<Runtime>;
	type WeightInfo = ();
}

parameter_types! {
	pub const TransactionByteFee: Balance = 10 * MILLICENTS;
	pub const TargetBlockFullness: Perquintill = Perquintill::from_percent(25);
	pub AdjustmentVariable: Multiplier = Multiplier::saturating_from_rational(1, 100_000);
	pub MinimumMultiplier: Multiplier = Multiplier::saturating_from_rational(1, 1_000_000_000u128);
}

impl pallet_transaction_payment::Trait for Runtime {
	type Currency = Balances;
	type OnTransactionPayment = DealWithFees;
	type TransactionByteFee = TransactionByteFee;
	type WeightToFee = IdentityFee<Balance>;
	type FeeMultiplierUpdate =
		TargetedFeeAdjustment<Self, TargetBlockFullness, AdjustmentVariable, MinimumMultiplier>;
}

parameter_types! {
	pub const MinimumPeriod: Moment = SLOT_DURATION / 2;
}

impl pallet_timestamp::Trait for Runtime {
	type Moment = Moment;
	type OnTimestampSet = Babe;
	type MinimumPeriod = MinimumPeriod;
	type WeightInfo = ();
}

parameter_types! {
	pub const UncleGenerations: BlockNumber = 5;
}

impl pallet_authorship::Trait for Runtime {
	type FindAuthor = pallet_session::FindAccountFromAuthorIndex<Self, Babe>;
	type UncleGenerations = UncleGenerations;
	type FilterUncle = ();
	type EventHandler = (Staking, ImOnline);
}

impl_opaque_keys! {
	pub struct SessionKeys {
		pub grandpa: Grandpa,
		pub babe: Babe,
		pub im_online: ImOnline,
		pub authority_discovery: AuthorityDiscovery,
	}
}

parameter_types! {
	pub const DisabledValidatorsThreshold: Perbill = Perbill::from_percent(17);
}

impl pallet_session::Trait for Runtime {
	type Event = Event;
	type ValidatorId = <Self as frame_system::Trait>::AccountId;
	type ValidatorIdOf = pallet_staking::StashOf<Self>;
	type ShouldEndSession = Babe;
	type NextSessionRotation = Babe;
	type SessionManager = pallet_session::historical::NoteHistoricalRoot<Self, Staking>;
	type SessionHandler = <SessionKeys as OpaqueKeys>::KeyTypeIdProviders;
	type Keys = SessionKeys;
	type DisabledValidatorsThreshold = DisabledValidatorsThreshold;
	type WeightInfo = ();
}

impl pallet_session::historical::Trait for Runtime {
	type FullIdentification = pallet_staking::Exposure<AccountId, Balance>;
	type FullIdentificationOf = pallet_staking::ExposureOf<Runtime>;
}

pallet_staking_reward_curve::build! {
	const REWARD_CURVE: PiecewiseLinear<'static> = curve!(
		min_inflation: 0_025_000,
		max_inflation: 0_100_000,
		ideal_stake: 0_500_000,
		falloff: 0_050_000,
		max_piece_count: 40,
		test_precision: 0_005_000,
	);
}

parameter_types! {
	pub const SessionsPerEra: sp_staking::SessionIndex = 6;
	pub const BondingDuration: pallet_staking::EraIndex = 24 * 28;
	pub const SlashDeferDuration: pallet_staking::EraIndex = 24 * 7; // 1/4 the bonding duration.
	pub const RewardCurve: &'static PiecewiseLinear<'static> = &REWARD_CURVE;
	pub const MaxNominatorRewardedPerValidator: u32 = 64;
	pub const ElectionLookahead: BlockNumber = EPOCH_DURATION_IN_BLOCKS / 4;
	pub const MaxIterations: u32 = 10;
	// 0.05%. The higher the value, the more strict solution acceptance becomes.
	pub MinSolutionScoreBump: Perbill = Perbill::from_rational_approximation(5u32, 10_000);
}

impl pallet_staking::Trait for Runtime {
	type Currency = Balances;
	type UnixTime = Timestamp;
	type CurrencyToVote = CurrencyToVoteHandler;
	type RewardRemainder = Treasury;
	type Event = Event;
	type Slash = Treasury; // send the slashed funds to the treasury.
	type Reward = (); // rewards are minted from the void
	type SessionsPerEra = SessionsPerEra;
	type BondingDuration = BondingDuration;
	type SlashDeferDuration = SlashDeferDuration;
	/// A super-majority of the council can cancel the slash.
	type SlashCancelOrigin = EnsureOneOf<
		AccountId,
		EnsureRoot<AccountId>,
		pallet_collective::EnsureProportionAtLeast<_3, _4, AccountId, CouncilCollective>
	>;
	type SessionInterface = Self;
	type RewardCurve = RewardCurve;
	type NextNewSession = Session;
	type ElectionLookahead = ElectionLookahead;
	type Call = Call;
	type MaxIterations = MaxIterations;
	type MinSolutionScoreBump = MinSolutionScoreBump;
	type MaxNominatorRewardedPerValidator = MaxNominatorRewardedPerValidator;
	type UnsignedPriority = StakingUnsignedPriority;
	type WeightInfo = ();
}

parameter_types! {
	pub const LaunchPeriod: BlockNumber = 28 * 24 * 60 * MINUTES;
	pub const VotingPeriod: BlockNumber = 28 * 24 * 60 * MINUTES;
	pub const FastTrackVotingPeriod: BlockNumber = 3 * 24 * 60 * MINUTES;
	pub const InstantAllowed: bool = true;
	pub const MinimumDeposit: Balance = 100 * DOLLARS;
	pub const EnactmentPeriod: BlockNumber = 30 * 24 * 60 * MINUTES;
	pub const CooloffPeriod: BlockNumber = 28 * 24 * 60 * MINUTES;
	// One cent: $10,000 / MB
	pub const PreimageByteDeposit: Balance = 1 * CENTS;
	pub const MaxVotes: u32 = 100;
}

impl pallet_democracy::Trait for Runtime {
	type Proposal = Call;
	type Event = Event;
	type Currency = Balances;
	type EnactmentPeriod = EnactmentPeriod;
	type LaunchPeriod = LaunchPeriod;
	type VotingPeriod = VotingPeriod;
	type MinimumDeposit = MinimumDeposit;
	/// A straight majority of the council can decide what their next motion is.
	type ExternalOrigin = pallet_collective::EnsureProportionAtLeast<_1, _2, AccountId, CouncilCollective>;
	/// A super-majority can have the next scheduled referendum be a straight majority-carries vote.
	type ExternalMajorityOrigin = pallet_collective::EnsureProportionAtLeast<_3, _4, AccountId, CouncilCollective>;
	/// A unanimous council can have the next scheduled referendum be a straight default-carries
	/// (NTB) vote.
	type ExternalDefaultOrigin = pallet_collective::EnsureProportionAtLeast<_1, _1, AccountId, CouncilCollective>;
	/// Two thirds of the technical committee can have an ExternalMajority/ExternalDefault vote
	/// be tabled immediately and with a shorter voting/enactment period.
	type FastTrackOrigin = pallet_collective::EnsureProportionAtLeast<_2, _3, AccountId, TechnicalCollective>;
	type InstantOrigin = pallet_collective::EnsureProportionAtLeast<_1, _1, AccountId, TechnicalCollective>;
	type InstantAllowed = InstantAllowed;
	type FastTrackVotingPeriod = FastTrackVotingPeriod;
	// To cancel a proposal which has been passed, 2/3 of the council must agree to it.
	type CancellationOrigin = pallet_collective::EnsureProportionAtLeast<_2, _3, AccountId, CouncilCollective>;
	// Any single technical committee member may veto a coming council proposal, however they can
	// only do it once and it lasts only for the cooloff period.
	type VetoOrigin = pallet_collective::EnsureMember<AccountId, TechnicalCollective>;
	type CooloffPeriod = CooloffPeriod;
	type PreimageByteDeposit = PreimageByteDeposit;
	type OperationalPreimageOrigin = pallet_collective::EnsureMember<AccountId, CouncilCollective>;
	type Slash = Treasury;
	type Scheduler = Scheduler;
	type PalletsOrigin = OriginCaller;
	type MaxVotes = MaxVotes;
	type WeightInfo = ();
}

parameter_types! {
	pub const CouncilMotionDuration: BlockNumber = 5 * DAYS;
	pub const CouncilMaxProposals: u32 = 100;
}

type CouncilCollective = pallet_collective::Instance1;
impl pallet_collective::Trait<CouncilCollective> for Runtime {
	type Origin = Origin;
	type Proposal = Call;
	type Event = Event;
	type MotionDuration = CouncilMotionDuration;
	type MaxProposals = CouncilMaxProposals;
	type WeightInfo = ();
}

parameter_types! {
	pub const CandidacyBond: Balance = 10 * DOLLARS;
	pub const VotingBond: Balance = 1 * DOLLARS;
	pub const TermDuration: BlockNumber = 7 * DAYS;
	pub const DesiredMembers: u32 = 13;
	pub const DesiredRunnersUp: u32 = 7;
	pub const ElectionsPhragmenModuleId: LockIdentifier = *b"phrelect";
}

// Make sure that there are no more than `MAX_MEMBERS` members elected via elections-phragmen.
const_assert!(DesiredMembers::get() <= pallet_collective::MAX_MEMBERS);

impl pallet_elections_phragmen::Trait for Runtime {
	type Event = Event;
	type ModuleId = ElectionsPhragmenModuleId;
	type Currency = Balances;
	type ChangeMembers = Council;
	// NOTE: this implies that council's genesis members cannot be set directly and must come from
	// this module.
	type InitializeMembers = Council;
	type CurrencyToVote = CurrencyToVoteHandler;
	type CandidacyBond = CandidacyBond;
	type VotingBond = VotingBond;
	type LoserCandidate = ();
	type BadReport = ();
	type KickedMember = ();
	type DesiredMembers = DesiredMembers;
	type DesiredRunnersUp = DesiredRunnersUp;
	type TermDuration = TermDuration;
	type WeightInfo = ();
}

parameter_types! {
	pub const TechnicalMotionDuration: BlockNumber = 5 * DAYS;
	pub const TechnicalMaxProposals: u32 = 100;
}

type TechnicalCollective = pallet_collective::Instance2;
impl pallet_collective::Trait<TechnicalCollective> for Runtime {
	type Origin = Origin;
	type Proposal = Call;
	type Event = Event;
	type MotionDuration = TechnicalMotionDuration;
	type MaxProposals = TechnicalMaxProposals;
	type WeightInfo = ();
}

type EnsureRootOrHalfCouncil = EnsureOneOf<
	AccountId,
	EnsureRoot<AccountId>,
	pallet_collective::EnsureProportionMoreThan<_1, _2, AccountId, CouncilCollective>
>;
impl pallet_membership::Trait<pallet_membership::Instance1> for Runtime {
	type Event = Event;
	type AddOrigin = EnsureRootOrHalfCouncil;
	type RemoveOrigin = EnsureRootOrHalfCouncil;
	type SwapOrigin = EnsureRootOrHalfCouncil;
	type ResetOrigin = EnsureRootOrHalfCouncil;
	type PrimeOrigin = EnsureRootOrHalfCouncil;
	type MembershipInitialized = TechnicalCommittee;
	type MembershipChanged = TechnicalCommittee;
}

parameter_types! {
	pub const ProposalBond: Permill = Permill::from_percent(5);
	pub const ProposalBondMinimum: Balance = 1 * DOLLARS;
	pub const SpendPeriod: BlockNumber = 1 * DAYS;
	pub const Burn: Permill = Permill::from_percent(50);
	pub const TipCountdown: BlockNumber = 1 * DAYS;
	pub const TipFindersFee: Percent = Percent::from_percent(20);
	pub const TipReportDepositBase: Balance = 1 * DOLLARS;
	pub const TipReportDepositPerByte: Balance = 1 * CENTS;
	pub const TreasuryModuleId: ModuleId = ModuleId(*b"py/trsry");
}

impl pallet_treasury::Trait for Runtime {
	type ModuleId = TreasuryModuleId;
	type Currency = Balances;
	type ApproveOrigin = EnsureOneOf<
		AccountId,
		EnsureRoot<AccountId>,
		pallet_collective::EnsureMembers<_4, AccountId, CouncilCollective>
	>;
	type RejectOrigin = EnsureOneOf<
		AccountId,
		EnsureRoot<AccountId>,
		pallet_collective::EnsureMembers<_2, AccountId, CouncilCollective>
	>;
	type Tippers = Elections;
	type TipCountdown = TipCountdown;
	type TipFindersFee = TipFindersFee;
	type TipReportDepositBase = TipReportDepositBase;
	type TipReportDepositPerByte = TipReportDepositPerByte;
	type Event = Event;
	type ProposalRejection = ();
	type ProposalBond = ProposalBond;
	type ProposalBondMinimum = ProposalBondMinimum;
	type SpendPeriod = SpendPeriod;
	type Burn = Burn;
	type BurnDestination = ();
	type WeightInfo = ();
}

parameter_types! {
	pub const TombstoneDeposit: Balance = 16 * MILLICENTS;
	pub const RentByteFee: Balance = 4 * MILLICENTS;
	pub const RentDepositOffset: Balance = 1000 * MILLICENTS;
	pub const SurchargeReward: Balance = 150 * MILLICENTS;
}

impl pallet_contracts::Trait for Runtime {
	type Time = Timestamp;
	type Randomness = RandomnessCollectiveFlip;
	type Currency = Balances;
	type Event = Event;
	type DetermineContractAddress = pallet_contracts::SimpleAddressDeterminer<Runtime>;
	type TrieIdGenerator = pallet_contracts::TrieIdFromParentCounter<Runtime>;
	type RentPayment = ();
	type SignedClaimHandicap = pallet_contracts::DefaultSignedClaimHandicap;
	type TombstoneDeposit = TombstoneDeposit;
	type StorageSizeOffset = pallet_contracts::DefaultStorageSizeOffset;
	type RentByteFee = RentByteFee;
	type RentDepositOffset = RentDepositOffset;
	type SurchargeReward = SurchargeReward;
	type MaxDepth = pallet_contracts::DefaultMaxDepth;
	type MaxValueSize = pallet_contracts::DefaultMaxValueSize;
	type WeightPrice = pallet_transaction_payment::Module<Self>;
}

impl pallet_sudo::Trait for Runtime {
	type Event = Event;
	type Call = Call;
}

parameter_types! {
	pub const SessionDuration: BlockNumber = EPOCH_DURATION_IN_SLOTS as _;
	pub const ImOnlineUnsignedPriority: TransactionPriority = TransactionPriority::max_value();
	/// We prioritize im-online heartbeats over election solution submission.
	pub const StakingUnsignedPriority: TransactionPriority = TransactionPriority::max_value() / 2;
}

impl<LocalCall> frame_system::offchain::CreateSignedTransaction<LocalCall> for Runtime
	where
		Call: From<LocalCall>,
{
	fn create_transaction<C: frame_system::offchain::AppCrypto<Self::Public, Self::Signature>>(
		call: Call,
		public: <Signature as traits::Verify>::Signer,
		account: AccountId,
		nonce: Index,
	) -> Option<(Call, <UncheckedExtrinsic as traits::Extrinsic>::SignaturePayload)> {
		// take the biggest period possible.
		let period = BlockHashCount::get()
			.checked_next_power_of_two()
			.map(|c| c / 2)
			.unwrap_or(2) as u64;
		let current_block = System::block_number()
			.saturated_into::<u64>()
			// The `System::block_number` is initialized with `n+1`,
			// so the actual block number is `n`.
			.saturating_sub(1);
		let era = Era::mortal(period, current_block);
		let extra = (
			frame_system::CheckSpecVersion::<Runtime>::new(),
			frame_system::CheckTxVersion::<Runtime>::new(),
			frame_system::CheckGenesis::<Runtime>::new(),
			frame_system::CheckEra::<Runtime>::from(era),
			frame_system::CheckNonce::<Runtime>::from(nonce),
			frame_system::CheckWeight::<Runtime>::new(),
<<<<<<< HEAD
			pallet_transaction_payment::ChargeTransactionPayment::<Runtime>::from(0),
			pallet_grandpa::ValidateEquivocationReport::<Runtime>::new(),
=======
			pallet_transaction_payment::ChargeTransactionPayment::<Runtime>::from(tip),
>>>>>>> e03b8db2
		);
		let raw_payload = SignedPayload::new(call, extra)
			.map_err(|e| {
				debug::warn!("Unable to create signed payload: {:?}", e);
			})
			.ok()?;
		let signature = raw_payload
			.using_encoded(|payload| {
				C::sign(payload, public)
			})?;
		let address = Indices::unlookup(account);
		let (call, extra, _) = raw_payload.deconstruct();
		Some((call, (address, signature.into(), extra)))
	}
}

impl frame_system::offchain::SigningTypes for Runtime {
	type Public = <Signature as traits::Verify>::Signer;
	type Signature = Signature;
}

impl<C> frame_system::offchain::SendTransactionTypes<C> for Runtime where
	Call: From<C>,
{
	type Extrinsic = UncheckedExtrinsic;
	type OverarchingCall = Call;
}

impl pallet_im_online::Trait for Runtime {
	type AuthorityId = ImOnlineId;
	type Event = Event;
	type SessionDuration = SessionDuration;
	type ReportUnresponsiveness = Offences;
	type UnsignedPriority = ImOnlineUnsignedPriority;
	type WeightInfo = ();
}

parameter_types! {
	pub OffencesWeightSoftLimit: Weight = Perbill::from_percent(60) * MaximumBlockWeight::get();
}

impl pallet_offences::Trait for Runtime {
	type Event = Event;
	type IdentificationTuple = pallet_session::historical::IdentificationTuple<Self>;
	type OnOffenceHandler = Staking;
	type WeightSoftLimit = OffencesWeightSoftLimit;
	type WeightInfo = ();
}

impl pallet_authority_discovery::Trait for Runtime {}

impl pallet_grandpa::Trait for Runtime {
	type Event = Event;
	type Call = Call;

	type KeyOwnerProofSystem = Historical;

	type KeyOwnerProof =
		<Self::KeyOwnerProofSystem as KeyOwnerProofSystem<(KeyTypeId, GrandpaId)>>::Proof;

	type KeyOwnerIdentification = <Self::KeyOwnerProofSystem as KeyOwnerProofSystem<(
		KeyTypeId,
		GrandpaId,
	)>>::IdentificationTuple;

	type HandleEquivocation =
		pallet_grandpa::EquivocationHandler<Self::KeyOwnerIdentification, Offences>;
}

parameter_types! {
	pub const WindowSize: BlockNumber = 101;
	pub const ReportLatency: BlockNumber = 1000;
}

impl pallet_finality_tracker::Trait for Runtime {
	type OnFinalizationStalled = ();
	type WindowSize = WindowSize;
	type ReportLatency = ReportLatency;
}

parameter_types! {
	pub const BasicDeposit: Balance = 10 * DOLLARS;       // 258 bytes on-chain
	pub const FieldDeposit: Balance = 250 * CENTS;        // 66 bytes on-chain
	pub const SubAccountDeposit: Balance = 2 * DOLLARS;   // 53 bytes on-chain
	pub const MaxSubAccounts: u32 = 100;
	pub const MaxAdditionalFields: u32 = 100;
	pub const MaxRegistrars: u32 = 20;
}

impl pallet_identity::Trait for Runtime {
	type Event = Event;
	type Currency = Balances;
	type BasicDeposit = BasicDeposit;
	type FieldDeposit = FieldDeposit;
	type SubAccountDeposit = SubAccountDeposit;
	type MaxSubAccounts = MaxSubAccounts;
	type MaxAdditionalFields = MaxAdditionalFields;
	type MaxRegistrars = MaxRegistrars;
	type Slashed = Treasury;
	type ForceOrigin = EnsureRootOrHalfCouncil;
	type RegistrarOrigin = EnsureRootOrHalfCouncil;
	type WeightInfo = ();
}

parameter_types! {
	pub const ConfigDepositBase: Balance = 5 * DOLLARS;
	pub const FriendDepositFactor: Balance = 50 * CENTS;
	pub const MaxFriends: u16 = 9;
	pub const RecoveryDeposit: Balance = 5 * DOLLARS;
}

impl pallet_recovery::Trait for Runtime {
	type Event = Event;
	type Call = Call;
	type Currency = Balances;
	type ConfigDepositBase = ConfigDepositBase;
	type FriendDepositFactor = FriendDepositFactor;
	type MaxFriends = MaxFriends;
	type RecoveryDeposit = RecoveryDeposit;
}

parameter_types! {
	pub const CandidateDeposit: Balance = 10 * DOLLARS;
	pub const WrongSideDeduction: Balance = 2 * DOLLARS;
	pub const MaxStrikes: u32 = 10;
	pub const RotationPeriod: BlockNumber = 80 * HOURS;
	pub const PeriodSpend: Balance = 500 * DOLLARS;
	pub const MaxLockDuration: BlockNumber = 36 * 30 * DAYS;
	pub const ChallengePeriod: BlockNumber = 7 * DAYS;
	pub const SocietyModuleId: ModuleId = ModuleId(*b"py/socie");
}

impl pallet_society::Trait for Runtime {
	type Event = Event;
	type ModuleId = SocietyModuleId;
	type Currency = Balances;
	type Randomness = RandomnessCollectiveFlip;
	type CandidateDeposit = CandidateDeposit;
	type WrongSideDeduction = WrongSideDeduction;
	type MaxStrikes = MaxStrikes;
	type PeriodSpend = PeriodSpend;
	type MembershipChanged = ();
	type RotationPeriod = RotationPeriod;
	type MaxLockDuration = MaxLockDuration;
	type FounderSetOrigin = pallet_collective::EnsureProportionMoreThan<_1, _2, AccountId, CouncilCollective>;
	type SuspensionJudgementOrigin = pallet_society::EnsureFounder<Runtime>;
	type ChallengePeriod = ChallengePeriod;
}

parameter_types! {
	pub const MinVestedTransfer: Balance = 100 * DOLLARS;
}

impl pallet_vesting::Trait for Runtime {
	type Event = Event;
	type Currency = Balances;
	type BlockNumberToBalance = ConvertInto;
	type MinVestedTransfer = MinVestedTransfer;
	type WeightInfo = ();
}

construct_runtime!(
	pub enum Runtime where
		Block = Block,
		NodeBlock = node_primitives::Block,
		UncheckedExtrinsic = UncheckedExtrinsic
	{
		System: frame_system::{Module, Call, Config, Storage, Event<T>},
		Utility: pallet_utility::{Module, Call, Event},
		Babe: pallet_babe::{Module, Call, Storage, Config, Inherent, ValidateUnsigned},
		Timestamp: pallet_timestamp::{Module, Call, Storage, Inherent},
		Authorship: pallet_authorship::{Module, Call, Storage, Inherent},
		Indices: pallet_indices::{Module, Call, Storage, Config<T>, Event<T>},
		Balances: pallet_balances::{Module, Call, Storage, Config<T>, Event<T>},
		TransactionPayment: pallet_transaction_payment::{Module, Storage},
		Staking: pallet_staking::{Module, Call, Config<T>, Storage, Event<T>, ValidateUnsigned},
		Session: pallet_session::{Module, Call, Storage, Event, Config<T>},
		Democracy: pallet_democracy::{Module, Call, Storage, Config, Event<T>},
		Council: pallet_collective::<Instance1>::{Module, Call, Storage, Origin<T>, Event<T>, Config<T>},
		TechnicalCommittee: pallet_collective::<Instance2>::{Module, Call, Storage, Origin<T>, Event<T>, Config<T>},
		Elections: pallet_elections_phragmen::{Module, Call, Storage, Event<T>, Config<T>},
		TechnicalMembership: pallet_membership::<Instance1>::{Module, Call, Storage, Event<T>, Config<T>},
		FinalityTracker: pallet_finality_tracker::{Module, Call, Inherent},
		Grandpa: pallet_grandpa::{Module, Call, Storage, Config, Event, ValidateUnsigned},
		Treasury: pallet_treasury::{Module, Call, Storage, Config, Event<T>},
		Contracts: pallet_contracts::{Module, Call, Config, Storage, Event<T>},
		Sudo: pallet_sudo::{Module, Call, Config<T>, Storage, Event<T>},
		ImOnline: pallet_im_online::{Module, Call, Storage, Event<T>, ValidateUnsigned, Config<T>},
		AuthorityDiscovery: pallet_authority_discovery::{Module, Call, Config},
		Offences: pallet_offences::{Module, Call, Storage, Event},
		Historical: pallet_session_historical::{Module},
		RandomnessCollectiveFlip: pallet_randomness_collective_flip::{Module, Call, Storage},
		Identity: pallet_identity::{Module, Call, Storage, Event<T>},
		Society: pallet_society::{Module, Call, Storage, Event<T>, Config<T>},
		Recovery: pallet_recovery::{Module, Call, Storage, Event<T>},
		Vesting: pallet_vesting::{Module, Call, Storage, Event<T>, Config<T>},
		Scheduler: pallet_scheduler::{Module, Call, Storage, Event<T>},
		Proxy: pallet_proxy::{Module, Call, Storage, Event<T>},
		Multisig: pallet_multisig::{Module, Call, Storage, Event<T>},
	}
);

/// The address format for describing accounts.
pub type Address = <Indices as StaticLookup>::Source;
/// Block header type as expected by this runtime.
pub type Header = generic::Header<BlockNumber, BlakeTwo256>;
/// Block type as expected by this runtime.
pub type Block = generic::Block<Header, UncheckedExtrinsic>;
/// A Block signed with a Justification
pub type SignedBlock = generic::SignedBlock<Block>;
/// BlockId type as expected by this runtime.
pub type BlockId = generic::BlockId<Block>;
/// The SignedExtension to the basic transaction logic.
///
/// When you change this, you **MUST** modify [`sign`] in `bin/node/testing/src/keyring.rs`!
///
/// [`sign`]: <../../testing/src/keyring.rs.html>
pub type SignedExtra = (
	frame_system::CheckSpecVersion<Runtime>,
	frame_system::CheckTxVersion<Runtime>,
	frame_system::CheckGenesis<Runtime>,
	frame_system::CheckEra<Runtime>,
	frame_system::CheckNonce<Runtime>,
	frame_system::CheckWeight<Runtime>,
	pallet_transaction_payment::ChargeTransactionPayment<Runtime>,
);
/// Unchecked extrinsic type as expected by this runtime.
pub type UncheckedExtrinsic = generic::UncheckedExtrinsic<Address, Call, Signature, SignedExtra>;
/// The payload being signed in transactions.
pub type SignedPayload = generic::SignedPayload<Call, SignedExtra>;
/// Extrinsic type that has already been checked.
pub type CheckedExtrinsic = generic::CheckedExtrinsic<AccountId, Call, SignedExtra>;
/// Executive: handles dispatch to the various modules.
pub type Executive = frame_executive::Executive<Runtime, Block, frame_system::ChainContext<Runtime>, Runtime, AllModules>;

impl_runtime_apis! {
	impl sp_api::Core<Block> for Runtime {
		fn version() -> RuntimeVersion {
			VERSION
		}

		fn execute_block(block: Block) {
			Executive::execute_block(block)
		}

		fn initialize_block(header: &<Block as BlockT>::Header) {
			Executive::initialize_block(header)
		}
	}

	impl sp_api::Metadata<Block> for Runtime {
		fn metadata() -> OpaqueMetadata {
			Runtime::metadata().into()
		}
	}

	impl sp_block_builder::BlockBuilder<Block> for Runtime {
		fn apply_extrinsic(extrinsic: <Block as BlockT>::Extrinsic) -> ApplyExtrinsicResult {
			Executive::apply_extrinsic(extrinsic)
		}

		fn finalize_block() -> <Block as BlockT>::Header {
			Executive::finalize_block()
		}

		fn inherent_extrinsics(data: InherentData) -> Vec<<Block as BlockT>::Extrinsic> {
			data.create_extrinsics()
		}

		fn check_inherents(block: Block, data: InherentData) -> CheckInherentsResult {
			data.check_extrinsics(&block)
		}

		fn random_seed() -> <Block as BlockT>::Hash {
			RandomnessCollectiveFlip::random_seed()
		}
	}

	impl sp_transaction_pool::runtime_api::TaggedTransactionQueue<Block> for Runtime {
		fn validate_transaction(
			source: TransactionSource,
			tx: <Block as BlockT>::Extrinsic,
		) -> TransactionValidity {
			Executive::validate_transaction(source, tx)
		}
	}

	impl sp_offchain::OffchainWorkerApi<Block> for Runtime {
		fn offchain_worker(header: &<Block as BlockT>::Header) {
			Executive::offchain_worker(header)
		}
	}

	impl fg_primitives::GrandpaApi<Block> for Runtime {
		fn grandpa_authorities() -> GrandpaAuthorityList {
			Grandpa::grandpa_authorities()
		}

		fn submit_report_equivocation_unsigned_extrinsic(
			equivocation_proof: fg_primitives::EquivocationProof<
				<Block as BlockT>::Hash,
				NumberFor<Block>,
			>,
			key_owner_proof: fg_primitives::OpaqueKeyOwnershipProof,
		) -> Option<()> {
			let key_owner_proof = key_owner_proof.decode()?;

			Grandpa::submit_unsigned_equivocation_report(
				equivocation_proof,
				key_owner_proof,
			)
		}

		fn generate_key_ownership_proof(
			_set_id: fg_primitives::SetId,
			authority_id: GrandpaId,
		) -> Option<fg_primitives::OpaqueKeyOwnershipProof> {
			use codec::Encode;

			Historical::prove((fg_primitives::KEY_TYPE, authority_id))
				.map(|p| p.encode())
				.map(fg_primitives::OpaqueKeyOwnershipProof::new)
		}
	}

	impl sp_consensus_babe::BabeApi<Block> for Runtime {
		fn configuration() -> sp_consensus_babe::BabeGenesisConfiguration {
			// The choice of `c` parameter (where `1 - c` represents the
			// probability of a slot being empty), is done in accordance to the
			// slot duration and expected target block time, for safely
			// resisting network delays of maximum two seconds.
			// <https://research.web3.foundation/en/latest/polkadot/BABE/Babe/#6-practical-results>
			sp_consensus_babe::BabeGenesisConfiguration {
				slot_duration: Babe::slot_duration(),
				epoch_length: EpochDuration::get(),
				c: PRIMARY_PROBABILITY,
				genesis_authorities: Babe::authorities(),
				randomness: Babe::randomness(),
				allowed_slots: sp_consensus_babe::AllowedSlots::PrimaryAndSecondaryPlainSlots,
			}
		}

		fn current_epoch_start() -> sp_consensus_babe::SlotNumber {
			Babe::current_epoch_start()
		}

		fn generate_key_ownership_proof(
			_slot_number: sp_consensus_babe::SlotNumber,
			authority_id: sp_consensus_babe::AuthorityId,
		) -> Option<sp_consensus_babe::OpaqueKeyOwnershipProof> {
			use codec::Encode;

			Historical::prove((sp_consensus_babe::KEY_TYPE, authority_id))
				.map(|p| p.encode())
				.map(sp_consensus_babe::OpaqueKeyOwnershipProof::new)
		}

		fn submit_report_equivocation_unsigned_extrinsic(
			equivocation_proof: sp_consensus_babe::EquivocationProof<<Block as BlockT>::Header>,
			key_owner_proof: sp_consensus_babe::OpaqueKeyOwnershipProof,
		) -> Option<()> {
			let key_owner_proof = key_owner_proof.decode()?;

			Babe::submit_unsigned_equivocation_report(
				equivocation_proof,
				key_owner_proof,
			)
		}
	}

	impl sp_authority_discovery::AuthorityDiscoveryApi<Block> for Runtime {
		fn authorities() -> Vec<AuthorityDiscoveryId> {
			AuthorityDiscovery::authorities()
		}
	}

	impl frame_system_rpc_runtime_api::AccountNonceApi<Block, AccountId, Index> for Runtime {
		fn account_nonce(account: AccountId) -> Index {
			System::account_nonce(account)
		}
	}

	impl pallet_contracts_rpc_runtime_api::ContractsApi<Block, AccountId, Balance, BlockNumber>
		for Runtime
	{
		fn call(
			origin: AccountId,
			dest: AccountId,
			value: Balance,
			gas_limit: u64,
			input_data: Vec<u8>,
		) -> ContractExecResult {
			let (exec_result, gas_consumed) =
				Contracts::bare_call(origin, dest.into(), value, gas_limit, input_data);
			match exec_result {
				Ok(v) => ContractExecResult::Success {
					flags: v.flags.bits(),
					data: v.data,
					gas_consumed: gas_consumed,
				},
				Err(_) => ContractExecResult::Error,
			}
		}

		fn get_storage(
			address: AccountId,
			key: [u8; 32],
		) -> pallet_contracts_primitives::GetStorageResult {
			Contracts::get_storage(address, key)
		}

		fn rent_projection(
			address: AccountId,
		) -> pallet_contracts_primitives::RentProjectionResult<BlockNumber> {
			Contracts::rent_projection(address)
		}
	}

	impl pallet_transaction_payment_rpc_runtime_api::TransactionPaymentApi<
		Block,
		Balance,
		UncheckedExtrinsic,
	> for Runtime {
		fn query_info(uxt: UncheckedExtrinsic, len: u32) -> RuntimeDispatchInfo<Balance> {
			TransactionPayment::query_info(uxt, len)
		}
	}

	impl sp_session::SessionKeys<Block> for Runtime {
		fn generate_session_keys(seed: Option<Vec<u8>>) -> Vec<u8> {
			SessionKeys::generate(seed)
		}

		fn decode_session_keys(
			encoded: Vec<u8>,
		) -> Option<Vec<(Vec<u8>, KeyTypeId)>> {
			SessionKeys::decode_into_raw_public_keys(&encoded)
		}
	}

	#[cfg(feature = "runtime-benchmarks")]
	impl frame_benchmarking::Benchmark<Block> for Runtime {
		fn dispatch_benchmark(
			pallet: Vec<u8>,
			benchmark: Vec<u8>,
			lowest_range_values: Vec<u32>,
			highest_range_values: Vec<u32>,
			steps: Vec<u32>,
			repeat: u32,
		) -> Result<Vec<frame_benchmarking::BenchmarkBatch>, sp_runtime::RuntimeString> {
			use frame_benchmarking::{Benchmarking, BenchmarkBatch, add_benchmark};
			// Trying to add benchmarks directly to the Session Pallet caused cyclic dependency issues.
			// To get around that, we separated the Session benchmarks into its own crate, which is why
			// we need these two lines below.
			use pallet_session_benchmarking::Module as SessionBench;
			use pallet_offences_benchmarking::Module as OffencesBench;
			use frame_system_benchmarking::Module as SystemBench;

			impl pallet_session_benchmarking::Trait for Runtime {}
			impl pallet_offences_benchmarking::Trait for Runtime {}
			impl frame_system_benchmarking::Trait for Runtime {}

			let whitelist: Vec<Vec<u8>> = vec![
				// Block Number
				hex_literal::hex!("26aa394eea5630e07c48ae0c9558cef702a5c1b19ab7a04f536c519aca4983ac").to_vec(),
				// Total Issuance
				hex_literal::hex!("c2261276cc9d1f8598ea4b6a74b15c2f57c875e4cff74148e4628f264b974c80").to_vec(),
				// Execution Phase
				hex_literal::hex!("26aa394eea5630e07c48ae0c9558cef7ff553b5a9862a516939d82b3d3d8661a").to_vec(),
				// Event Count
				hex_literal::hex!("26aa394eea5630e07c48ae0c9558cef70a98fdbe9ce6c55837576c60c7af3850").to_vec(),
				// System Events
				hex_literal::hex!("26aa394eea5630e07c48ae0c9558cef780d41e5e16056765bc8461851072c9d7").to_vec(),
				// Caller 0 Account
				hex_literal::hex!("26aa394eea5630e07c48ae0c9558cef7b99d880ec681799c0cf30e8886371da946c154ffd9992e395af90b5b13cc6f295c77033fce8a9045824a6690bbf99c6db269502f0a8d1d2a008542d5690a0749").to_vec(),
				// Treasury Account
				hex_literal::hex!("26aa394eea5630e07c48ae0c9558cef7b99d880ec681799c0cf30e8886371da95ecffd7b6c0f78751baa9d281e0bfa3a6d6f646c70792f74727372790000000000000000000000000000000000000000").to_vec(),
			];

			let mut batches = Vec::<BenchmarkBatch>::new();
			let params = (&pallet, &benchmark, &lowest_range_values, &highest_range_values, &steps, repeat, &whitelist);

			add_benchmark!(params, batches, pallet_babe, Babe);
			add_benchmark!(params, batches, pallet_balances, Balances);
			add_benchmark!(params, batches, pallet_collective, Council);
			add_benchmark!(params, batches, pallet_democracy, Democracy);
			add_benchmark!(params, batches, pallet_elections_phragmen, Elections);
			add_benchmark!(params, batches, pallet_grandpa, Grandpa);
			add_benchmark!(params, batches, pallet_identity, Identity);
			add_benchmark!(params, batches, pallet_im_online, ImOnline);
			add_benchmark!(params, batches, pallet_indices, Indices);
			add_benchmark!(params, batches, pallet_multisig, Multisig);
			add_benchmark!(params, batches, pallet_offences, OffencesBench::<Runtime>);
			add_benchmark!(params, batches, pallet_proxy, Proxy);
			add_benchmark!(params, batches, pallet_scheduler, Scheduler);
			add_benchmark!(params, batches, pallet_session, SessionBench::<Runtime>);
			add_benchmark!(params, batches, pallet_staking, Staking);
			add_benchmark!(params, batches, frame_system, SystemBench::<Runtime>);
			add_benchmark!(params, batches, pallet_timestamp, Timestamp);
			add_benchmark!(params, batches, pallet_treasury, Treasury);
			add_benchmark!(params, batches, pallet_utility, Utility);
			add_benchmark!(params, batches, pallet_vesting, Vesting);

			if batches.is_empty() { return Err("Benchmark not found for this pallet.".into()) }
			Ok(batches)
		}
	}
}

#[cfg(test)]
mod tests {
	use super::*;
	use frame_system::offchain::CreateSignedTransaction;

	#[test]
	fn validate_transaction_submitter_bounds() {
		fn is_submit_signed_transaction<T>() where
			T: CreateSignedTransaction<Call>,
		{}

		is_submit_signed_transaction::<Runtime>();
	}
}<|MERGE_RESOLUTION|>--- conflicted
+++ resolved
@@ -654,6 +654,7 @@
 		account: AccountId,
 		nonce: Index,
 	) -> Option<(Call, <UncheckedExtrinsic as traits::Extrinsic>::SignaturePayload)> {
+		let tip = 0;
 		// take the biggest period possible.
 		let period = BlockHashCount::get()
 			.checked_next_power_of_two()
@@ -672,12 +673,7 @@
 			frame_system::CheckEra::<Runtime>::from(era),
 			frame_system::CheckNonce::<Runtime>::from(nonce),
 			frame_system::CheckWeight::<Runtime>::new(),
-<<<<<<< HEAD
-			pallet_transaction_payment::ChargeTransactionPayment::<Runtime>::from(0),
-			pallet_grandpa::ValidateEquivocationReport::<Runtime>::new(),
-=======
 			pallet_transaction_payment::ChargeTransactionPayment::<Runtime>::from(tip),
->>>>>>> e03b8db2
 		);
 		let raw_payload = SignedPayload::new(call, extra)
 			.map_err(|e| {
